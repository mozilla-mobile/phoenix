/* This Source Code Form is subject to the terms of the Mozilla Public
 * License, v. 2.0. If a copy of the MPL was not distributed with this
 * file, You can obtain one at http://mozilla.org/MPL/2.0/. */

@file:Suppress("TooManyFunctions")

package org.mozilla.fenix.ui.robots

import androidx.test.espresso.Espresso.onView
import androidx.test.espresso.ViewInteraction
import androidx.test.espresso.assertion.ViewAssertions.matches
import androidx.test.espresso.matcher.ViewMatchers
import androidx.test.espresso.matcher.ViewMatchers.withEffectiveVisibility
import androidx.test.platform.app.InstrumentationRegistry
import androidx.test.uiautomator.UiDevice
import androidx.test.espresso.matcher.ViewMatchers.Visibility
import androidx.test.uiautomator.By
import androidx.test.uiautomator.Until
import org.hamcrest.CoreMatchers
import org.mozilla.fenix.helpers.TestAssetHelper.waitingTime
import org.mozilla.fenix.helpers.TestHelper
import org.mozilla.fenix.helpers.click

/**
 * Implementation of Robot Pattern for the settings menu.
 */
class SettingsRobot {

    // BASICS SECTION
    fun verifyBasicsHeading() = assertBasicsHeading()
    fun verifySearchEngineButton() = assertSearchEngineButton()
    fun verifyThemeButton() = assertThemeButton()
    fun verifyThemeSelected() = assertThemeSelected()
    fun verifyAccessibilityButton() = assertAccessibilityButton()
    fun verifySetAsDefaultBrowserButton() = assertSetAsDefaultBrowserButton()

    // PRIVACY SECTION
    fun verifyPrivacyHeading() = assertPrivacyHeading()
    fun verifyEnhancedTrackingProtectionButton() = assertEnhancedTrackingProtectionButton()
    fun verifyEnhancedTrackingProtectionValue() = assertEnhancedTrackingProtectionValue()
    fun verifyAddPrivateBrowsingShortcutButton() = assertAddPrivateBrowsingShortcutButton()
    fun verifySitePermissionsButton() = assertSitePermissionsButton()
    fun verifyDeleteBrowsingDataButton() = assertDeleteBrowsingDataButton()
    fun verifyDeleteBrowsingDataOnQuitButton() = assertDeleteBrowsingDataOnQuitButton()
    fun verifyDataCollectionButton() = assertDataCollectionButton()
    fun verifyPrivacyNoticeButton() = assertPrivacyNoticeButton()
    fun verifyLeakCanaryButton() = assertLeakCanaryButton()
    fun verifySettingsView() = assertSettingsView()

    // DEVELOPER TOOLS SECTION
    fun verifyDeveloperToolsHeading() = assertDeveloperToolsHeading()
    fun verifyRemoteDebug() = assertRemoteDebug()

    // ABOUT SECTION
    fun verifyAboutHeading() = assertAboutHeading()
    fun verifyHelp() = assertHelp()
    fun verifyRateOnGooglePlay() = assertRateOnGooglePlay()
    fun verifyAboutFirefoxPreview() = assertAboutFirefoxPreview()

    class Transition {

        val mDevice = UiDevice.getInstance(InstrumentationRegistry.getInstrumentation())

        fun goBack(interact: HomeScreenRobot.() -> Unit): HomeScreenRobot.Transition {
            mDevice.waitForIdle()
            goBackButton().click()

            HomeScreenRobot().interact()
            return HomeScreenRobot.Transition()
        }

<<<<<<< HEAD
        fun clickOnHelpButton(interact: BrowserRobot.() -> Unit): BrowserRobot.Transition {

            mDevice.waitForIdle()
            assertHelp().click()

            BrowserRobot().interact()
            return BrowserRobot.Transition()
        }

        fun clickOnRateButton(interact: BrowserRobot.() -> Unit): BrowserRobot.Transition {

            mDevice.waitForIdle()
            assertRateOnGooglePlay().click()

            BrowserRobot().interact()
            return BrowserRobot.Transition()
        }

        fun clickOnAboutFirefoxPreview(interact: AboutFirefoxPreviewRobot.() -> Unit): AboutFirefoxPreviewRobot.Transition {

            mDevice.waitForIdle()
            assertAboutFirefoxPreview().click()

            AboutFirefoxPreviewRobot().interact()
            return AboutFirefoxPreviewRobot.Transition()
        }

        fun openSearchSubMenu(interact: SettingsSubMenuSearchRobot.() -> Unit): SettingsSubMenuSearchRobot.Transition {

            mDevice.waitForIdle()
            fun searchEngineButton() = onView(ViewMatchers.withText("Search"))
            searchEngineButton().click()

            SettingsSubMenuSearchRobot().interact()
            return SettingsSubMenuSearchRobot.Transition()
=======
        fun openSearchSubMenu(interact: SettingsSubMenuSearchRobot.() -> Unit): SettingsSubMenuSearchRobot.Transition {
            mDevice.waitForIdle()
            fun searchEngineButton() = onView(ViewMatchers.withText("Search"))
            searchEngineButton().click()

            SettingsSubMenuSearchRobot().interact()
            return SettingsSubMenuSearchRobot.Transition()
        }

        fun openThemeSubMenu(interact: SettingsSubMenuThemeRobot.() -> Unit): SettingsSubMenuThemeRobot.Transition {
            mDevice.waitForIdle()
            fun themeButton() = onView(ViewMatchers.withText("Theme"))
            themeButton().click()

            SettingsSubMenuThemeRobot().interact()
            return SettingsSubMenuThemeRobot.Transition()
        }

        fun openAccessibilitySubMenu(interact: SettingsSubMenuAccessibilityRobot.() -> Unit): SettingsSubMenuAccessibilityRobot.Transition {
            mDevice.waitForIdle()
            fun accessibilityButton() = onView(ViewMatchers.withText("Accessibility"))
            accessibilityButton().click()

            SettingsSubMenuAccessibilityRobot().interact()
            return SettingsSubMenuAccessibilityRobot.Transition()
        }

        fun openDefaultBrowserSubMenu(interact: SettingsSubMenuDefaultBrowserRobot.() -> Unit): SettingsSubMenuDefaultBrowserRobot.Transition {
            mDevice.waitForIdle()
            fun defaultBrowserButton() = onView(ViewMatchers.withText("Set as default browser"))
            defaultBrowserButton().click()

            SettingsSubMenuDefaultBrowserRobot().interact()
            return SettingsSubMenuDefaultBrowserRobot.Transition()
>>>>>>> 744d177d
        }
    }
}

private fun assertSettingsView() {
    // verify that we are in the correct library view
    assertBasicsHeading()
    assertPrivacyHeading()
    assertDeveloperToolsHeading()
    assertAboutHeading()
}

// BASICS SECTION
private fun assertBasicsHeading() = onView(ViewMatchers.withText("Basics"))
    .check(matches(withEffectiveVisibility(Visibility.VISIBLE)))
private fun assertSearchEngineButton() {
    mDevice.wait(Until.findObject(By.text("Search")), waitingTime)
    onView(ViewMatchers.withText("Search"))
        .check(matches(withEffectiveVisibility(Visibility.VISIBLE)))
}
private fun assertThemeButton() = onView(ViewMatchers.withText("Theme"))
    .check(matches(withEffectiveVisibility(Visibility.VISIBLE)))
private fun assertThemeSelected() = onView(ViewMatchers.withText("Light"))
    .check(matches(withEffectiveVisibility(Visibility.VISIBLE)))
private fun assertAccessibilityButton() = onView(ViewMatchers.withText("Accessibility"))
    .check(matches(withEffectiveVisibility(Visibility.VISIBLE)))
private fun assertSetAsDefaultBrowserButton() = onView(ViewMatchers.withText("Set as default browser"))
    .check(matches(withEffectiveVisibility(Visibility.VISIBLE)))

// PRIVACY SECTION
private fun assertPrivacyHeading() {
    onView(ViewMatchers.withText("Privacy"))
        .check(matches(withEffectiveVisibility(Visibility.VISIBLE)))
}
private fun assertEnhancedTrackingProtectionButton() = onView(ViewMatchers.withText("Enhanced Tracking Protection"))
    .check(matches(withEffectiveVisibility(Visibility.VISIBLE)))
private fun assertEnhancedTrackingProtectionValue() = onView(ViewMatchers.withText("On"))
    .check(matches(withEffectiveVisibility(Visibility.VISIBLE)))
private fun assertAddPrivateBrowsingShortcutButton() {
    mDevice.wait(Until.findObject(By.text("Add private browsing shortcut")), waitingTime)
    onView(ViewMatchers.withText("Add private browsing shortcut"))
        .check(matches(withEffectiveVisibility(Visibility.VISIBLE)))
}
private fun assertSitePermissionsButton() {
    TestHelper.scrollToElementByText("Site permissions")
    onView(ViewMatchers.withText("Site permissions"))
        .check(matches(withEffectiveVisibility(Visibility.VISIBLE)))
}
private fun assertDeleteBrowsingDataButton() = onView(ViewMatchers.withText("Delete browsing data"))
    .check(matches(withEffectiveVisibility(Visibility.VISIBLE)))
private fun assertDeleteBrowsingDataOnQuitButton() = onView(ViewMatchers.withText("Delete browsing data on quit"))
    .check(matches(withEffectiveVisibility(Visibility.VISIBLE)))
private fun assertDataCollectionButton() = onView(ViewMatchers.withText("Data collection"))
    .check(matches(withEffectiveVisibility(Visibility.VISIBLE)))
private fun assertPrivacyNoticeButton() = onView(ViewMatchers.withText("Privacy notice"))
    .check(matches(withEffectiveVisibility(Visibility.VISIBLE)))
private fun assertLeakCanaryButton() = onView(ViewMatchers.withText("LeakCanary"))
    .check(matches(withEffectiveVisibility(Visibility.VISIBLE)))

// DEVELOPER TOOLS SECTION
private fun assertDeveloperToolsHeading() {
    TestHelper.scrollToElementByText("Developer tools")
    onView(ViewMatchers.withText("Developer tools"))
        .check(matches(withEffectiveVisibility(Visibility.VISIBLE)))
}
private fun assertRemoteDebug() = onView(ViewMatchers.withText("Remote debugging via USB"))
    .check(matches(withEffectiveVisibility(Visibility.VISIBLE)))

// ABOUT SECTION
<<<<<<< HEAD
private fun assertTextIsVisible(text: String): ViewInteraction {
    TestHelper.scrollToElementByText(text)
    return onView(ViewMatchers.withText(text))
        .check(matches(withEffectiveVisibility(Visibility.VISIBLE)))
}
private fun assertAboutHeading(): ViewInteraction {
    return assertTextIsVisible("About")
}
private fun assertHelp(): ViewInteraction {
    return assertTextIsVisible("Help")
}
private fun assertRateOnGooglePlay(): ViewInteraction {
    return assertTextIsVisible("Rate on Google Play")
}
private fun assertAboutFirefoxPreview(): ViewInteraction {
    return assertTextIsVisible("About Firefox Preview")
=======
private fun assertAboutHeading() {
    TestHelper.scrollToElementByText("About")
    onView(ViewMatchers.withText("About"))
        .check(matches(withEffectiveVisibility(Visibility.VISIBLE)))
}
private fun assertHelp() {
    TestHelper.scrollToElementByText("About Firefox Preview")
    onView(ViewMatchers.withText("Help"))
        .check(matches(withEffectiveVisibility(Visibility.VISIBLE)))
}
private fun assertRateOnGooglePlay() {
    TestHelper.scrollToElementByText("About Firefox Preview")
    onView(ViewMatchers.withText("Rate on Google Play"))
        .check(matches(withEffectiveVisibility(Visibility.VISIBLE)))
}
private fun assertAboutFirefoxPreview() {
    TestHelper.scrollToElementByText("About Firefox Preview")
    onView(ViewMatchers.withText("About Firefox Preview"))
        .check(matches(withEffectiveVisibility(Visibility.VISIBLE)))
>>>>>>> 744d177d
}

private fun goBackButton() = onView(CoreMatchers.allOf(ViewMatchers.withContentDescription("Navigate up")))<|MERGE_RESOLUTION|>--- conflicted
+++ resolved
@@ -69,7 +69,6 @@
             return HomeScreenRobot.Transition()
         }
 
-<<<<<<< HEAD
         fun clickOnHelpButton(interact: BrowserRobot.() -> Unit): BrowserRobot.Transition {
 
             mDevice.waitForIdle()
@@ -98,21 +97,12 @@
         }
 
         fun openSearchSubMenu(interact: SettingsSubMenuSearchRobot.() -> Unit): SettingsSubMenuSearchRobot.Transition {
-
             mDevice.waitForIdle()
             fun searchEngineButton() = onView(ViewMatchers.withText("Search"))
             searchEngineButton().click()
 
             SettingsSubMenuSearchRobot().interact()
             return SettingsSubMenuSearchRobot.Transition()
-=======
-        fun openSearchSubMenu(interact: SettingsSubMenuSearchRobot.() -> Unit): SettingsSubMenuSearchRobot.Transition {
-            mDevice.waitForIdle()
-            fun searchEngineButton() = onView(ViewMatchers.withText("Search"))
-            searchEngineButton().click()
-
-            SettingsSubMenuSearchRobot().interact()
-            return SettingsSubMenuSearchRobot.Transition()
         }
 
         fun openThemeSubMenu(interact: SettingsSubMenuThemeRobot.() -> Unit): SettingsSubMenuThemeRobot.Transition {
@@ -140,7 +130,6 @@
 
             SettingsSubMenuDefaultBrowserRobot().interact()
             return SettingsSubMenuDefaultBrowserRobot.Transition()
->>>>>>> 744d177d
         }
     }
 }
@@ -210,7 +199,6 @@
     .check(matches(withEffectiveVisibility(Visibility.VISIBLE)))
 
 // ABOUT SECTION
-<<<<<<< HEAD
 private fun assertTextIsVisible(text: String): ViewInteraction {
     TestHelper.scrollToElementByText(text)
     return onView(ViewMatchers.withText(text))
@@ -227,27 +215,6 @@
 }
 private fun assertAboutFirefoxPreview(): ViewInteraction {
     return assertTextIsVisible("About Firefox Preview")
-=======
-private fun assertAboutHeading() {
-    TestHelper.scrollToElementByText("About")
-    onView(ViewMatchers.withText("About"))
-        .check(matches(withEffectiveVisibility(Visibility.VISIBLE)))
-}
-private fun assertHelp() {
-    TestHelper.scrollToElementByText("About Firefox Preview")
-    onView(ViewMatchers.withText("Help"))
-        .check(matches(withEffectiveVisibility(Visibility.VISIBLE)))
-}
-private fun assertRateOnGooglePlay() {
-    TestHelper.scrollToElementByText("About Firefox Preview")
-    onView(ViewMatchers.withText("Rate on Google Play"))
-        .check(matches(withEffectiveVisibility(Visibility.VISIBLE)))
-}
-private fun assertAboutFirefoxPreview() {
-    TestHelper.scrollToElementByText("About Firefox Preview")
-    onView(ViewMatchers.withText("About Firefox Preview"))
-        .check(matches(withEffectiveVisibility(Visibility.VISIBLE)))
->>>>>>> 744d177d
 }
 
 private fun goBackButton() = onView(CoreMatchers.allOf(ViewMatchers.withContentDescription("Navigate up")))