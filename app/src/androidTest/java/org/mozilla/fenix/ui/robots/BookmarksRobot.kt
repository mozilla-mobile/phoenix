--- conflicted
+++ resolved
@@ -28,7 +28,7 @@
  */
 class BookmarksRobot {
 
-    fun verifyBookmarksMenuView() = assertFirefoxPreviewPage()
+    fun verifyBookmarksMenuView() = assertBookmarksView()
 
     fun verifyEmptyBookmarksList() = assertEmptyBookmarksList()
 
@@ -91,10 +91,6 @@
     return BookmarksRobot.Transition()
 }
 
-<<<<<<< HEAD
-private fun assertFirefoxPreviewPage() {
-    onView(allOf(
-=======
 private fun goBackButton() = onView(withContentDescription("Navigate up"))
 
 private fun bookmarkFavicon() = onView(withId(R.id.favicon))
@@ -114,13 +110,9 @@
 private fun snackBarText() = onView(withId(R.id.snackbar_text))
 
 private fun assertBookmarksView() {
-    onView(
-        allOf(
->>>>>>> 3ed31228
+    onView(allOf(
             withText("Bookmarks"),
-            withParent(withId(R.id.navigationToolbar))
-        )
-    )
+            withParent(withId(R.id.navigationToolbar))))
         .check(matches(withEffectiveVisibility(ViewMatchers.Visibility.VISIBLE)))
 }
 
