--- conflicted
+++ resolved
@@ -1,648 +1,480 @@
-/* This Source Code Form is subject to the terms of the Mozilla Public
- * License, v. 2.0. If a copy of the MPL was not distributed with this
- * file, You can obtain one at http://mozilla.org/MPL/2.0/. */
-
-package org.mozilla.fenix.ui
-
-import android.content.pm.ActivityInfo
-<<<<<<< HEAD
-import androidx.core.net.toUri
-import androidx.test.espresso.Espresso.pressBack
-=======
->>>>>>> 14fae033
-import androidx.test.platform.app.InstrumentationRegistry
-import androidx.test.uiautomator.UiDevice
-import okhttp3.mockwebserver.MockWebServer
-import org.junit.After
-import org.junit.Before
-import org.junit.Ignore
-import org.junit.Rule
-import org.junit.Test
-import org.mozilla.fenix.helpers.AndroidAssetDispatcher
-import org.mozilla.fenix.helpers.HomeActivityTestRule
-import org.mozilla.fenix.helpers.TestAssetHelper
-<<<<<<< HEAD
-import org.mozilla.fenix.helpers.ext.toUri
-import org.mozilla.fenix.screenshots.addOns
-=======
-import org.mozilla.fenix.helpers.TestAssetHelper.waitingTimeShort
->>>>>>> 14fae033
-import org.mozilla.fenix.ui.robots.homeScreen
-import org.mozilla.fenix.ui.robots.navigationToolbar
-import org.mozilla.fenix.ui.robots.openSaveToCollection
-
-/**
- * Test Suite that contains tests defined as part of the Smoke and Sanity check defined in Test rail.
- * These tests will verify different functionalities of the app as a way to quickly detect regressions in main areas
- */
-
-class SmokeTest {
-    private val mDevice = UiDevice.getInstance(InstrumentationRegistry.getInstrumentation())
-    private lateinit var mockWebServer: MockWebServer
-
-    @get:Rule
-    val activityTestRule = HomeActivityTestRule()
-
-    @Before
-    fun setUp() {
-        mockWebServer = MockWebServer().apply {
-            setDispatcher(AndroidAssetDispatcher())
-            start()
-        }
-    }
-
-    @After
-    fun tearDown() {
-        mockWebServer.shutdown()
-    }
-
-    @Ignore("Temp disable for triggering a native Gecko crash - https://github.com/mozilla-mobile/fenix/issues/11642")
-    @Test
-    fun verifyBasicNavigationToolbarFunctionality() {
-        val defaultWebPage = TestAssetHelper.getGenericAsset(mockWebServer, 1)
-
-        homeScreen {
-            navigationToolbar {
-            }.enterURLAndEnterToBrowser(defaultWebPage.url) {
-                // verifyPageContent(defaultWebPage.content)
-                verifyNavURLBarItems()
-            }.openNavigationToolbar {
-            }.goBackToWebsite {
-                // Check disabled due to intermittent failures
-                // verifyPageContent(defaultWebPage.content)
-            }.openTabDrawer {
-                verifyExistingTabList()
-            }.openHomeScreen {
-                verifyHomeScreen()
-            }
-        }
-    }
-
-    @Test
-<<<<<<< HEAD
-    fun verifyPageMainMenuItemsListInPortraitNormalModeTest() {
-        val defaultWebPage = TestAssetHelper.getGenericAsset(mockWebServer, 1)
-        val youtubeUrl = "www.youtube.com"
-        navigationToolbar {
-        }.enterURLAndEnterToBrowser(defaultWebPage.url) {
-        }.openThreeDotMenu {
-            verifyThreeDotMainMenuItems()
-            //addOns()
-        /*}.clickAddOnsReportSiteIssue {
-            verifyUrl("https://webcompat.com/issues/new")
-        }.openTabDrawer {
-        }.openTab(defaultWebPage.title){
-        }.openThreeDotMenu {*/
-        }.openHistory {
-            verifyTestPageUrl(defaultWebPage.url)
-        }.goBackToBrowser {
-        }.openThreeDotMenu {
-        }.openBookmarks {
-            verifyBookmarksMenuView()
-            verifyEmptyBookmarksList()
-        }.goBackToBrowser {
-        }.openThreeDotMenu {
-        }.openSyncedTabs {
-            verifyNavigationToolBarHeader()
-            verifySyncedTabsStatus()
-        }.goBack {
-        }.openThreeDotMenu {
-        }.openSettings {
-            verifySettingsView()
-        }.goBackToBrowser {
-        }.openThreeDotMenu {
-        }.openFindInPage {
-            verifyFindInPageSearchBarItems()
-        }.closeFindInPage {
-        }.openThreeDotMenu {
-        }.addToFirefoxHome {
-            verifySnackBarText("Added to top sites!")
-        }.openTabDrawer {
-        }.openHomeScreen {
-            verifyExistingTopSitesTabs(defaultWebPage.title)
-        }.openTabDrawer {
-        }.openTab(defaultWebPage.title) {
-        }.openThreeDotMenu {
-        }.openAddToHomeScreen {
-            verifyShortcutNameField(defaultWebPage.title)
-            clickAddShortcutButton()
-            clickAddAutomaticallyButton()
-            verifyShortcutIcon()
-        }.openHomeScreenShortcut(defaultWebPage.title) {
-        }.openThreeDotMenu {
-            openSaveToCollection {
-                verifyCollectionNameTextField()
-            }
-        }.goBack {
-        }.openThreeDotMenu{
-        }.bookmarkPage {
-            verifySnackBarText("Bookmark saved!")
-        }.openThreeDotMenu {
-        }.sharePage {
-            verifyShareAppsLayout()
-        }.closeShareDialogReturnToPage {
-        }.openThreeDotMenu {
-        }.refreshPage {
-            verifyUrl(defaultWebPage.url.toString())
-        }.openTabDrawer {
-            closeTabViaXButton(defaultWebPage.title)
-        }.openHomeScreen {
-            navigationToolbar {
-            }.enterURLAndEnterToBrowser(youtubeUrl.toUri()) {
-                verifyBlueDot()
-            }.openThreeDotMenu {
-                verifyOpenInApp()
-=======
-    fun verifyPageMainMenuItemsListInPortraitNormalMode() {
-        val defaultWebPage = TestAssetHelper.getGenericAsset(mockWebServer, 1)
-
-        homeScreen {
-            navigationToolbar {
-            }.enterURLAndEnterToBrowser(defaultWebPage.url) {
-            }.openThreeDotMenu {
-                verifyThreeDotMainMenuItems()
-            }.openHistory {
-                verifyTestPageUrl(defaultWebPage.url)
-            }.goBackToBrowser {
-            }.openThreeDotMenu {
-            }.openBookmarks {
-                verifyBookmarksMenuView()
-                verifyEmptyBookmarksList()
-            }.goBackToBrowser {
-            }.openThreeDotMenu {
-            }.openSettings {
-                verifySettingsView()
-            }.goBackToBrowser {
-            }.openThreeDotMenu {
-            }.openFindInPage {
-                verifyFindInPageSearchBarItems()
-            }.closeFindInPage {
-            }.openThreeDotMenu {
-            }.addToFirefoxHome {
-                verifySnackBarText("Added to top sites!")
-            }.openTabDrawer {
-            }.openHomeScreen {
-                verifyExistingTopSitesTabs(defaultWebPage.title)
-            }.openTabDrawer {
-            }.openTab(defaultWebPage.title) {
-            }.openThreeDotMenu {
-            }.openAddToHomeScreen {
-                verifyShortcutNameField(defaultWebPage.title)
-                clickAddShortcutButton()
-                clickAddAutomaticallyButton()
-                verifyShortcutIcon()
-            }.openHomeScreenShortcut(defaultWebPage.title) {
-            }.openThreeDotMenu {
-            }.bookmarkPage {
-                verifySnackBarText("Bookmark saved!")
-            }.openThreeDotMenu {
-            }.sharePage {
-                // verifyShareAppsLayout()
-                // verifyShareOverlay()
-            }.closeShareDialogReturnToPage {
-            }.openThreeDotMenu {
-            }.refreshPage {
-                // verifyPageContent(defaultWebPage.content)
->>>>>>> 14fae033
-            }
-        }
-    }
-
-        @Test
-<<<<<<< HEAD
-        fun verifyPageMainMenuItemsListInPortraitPrivateModeTest() {
-            val defaultWebPage = TestAssetHelper.getGenericAsset(mockWebServer, 1)
-            val youtubeUrl = "www.youtube.com"
-=======
-        fun verifyPageMainMenuItemsListInPortraitPrivateMode() {
-            val defaultWebPage = TestAssetHelper.getGenericAsset(mockWebServer, 1)
-
->>>>>>> 14fae033
-            homeScreen {
-                togglePrivateBrowsingModeOnOff()
-                navigationToolbar {
-                    navigationToolbar {
-                    }.enterURLAndEnterToBrowser(defaultWebPage.url) {
-                    }.openThreeDotMenu {
-                        verifyThreeDotMainMenuItems()
-                    }.openHistory {
-                        verifyEmptyHistoryView()
-                    }.goBackToBrowser {
-                    }.openThreeDotMenu {
-                    }.openBookmarks {
-                        verifyBookmarksMenuView()
-                        verifyEmptyBookmarksList()
-                    }.goBackToBrowser {
-                    }.openThreeDotMenu {
-<<<<<<< HEAD
-                    }.openSyncedTabs {
-                        verifyNavigationToolBarHeader()
-                        verifySyncedTabsStatus()
-                    }.goBack {
-                    }.openThreeDotMenu {
-=======
->>>>>>> 14fae033
-                    }.openSettings {
-                        verifySettingsView()
-                    }.goBackToBrowser {
-                    }.openThreeDotMenu {
-                    }.openFindInPage {
-                        verifyFindInPageSearchBarItems()
-                    }.closeFindInPage {
-                    }.openThreeDotMenu {
-                    }.addToFirefoxHome {
-                        verifySnackBarText("Added to top sites!")
-                    }.openTabDrawer {
-                    }.openHomeScreen {
-                        togglePrivateBrowsingModeOnOff()
-                        verifyExistingTopSitesTabs(defaultWebPage.title)
-                        togglePrivateBrowsingModeOnOff()
-                    }.openTabDrawer {
-<<<<<<< HEAD
-                        activityTestRule.getActivity()
-                            .setRequestedOrientation(ActivityInfo.SCREEN_ORIENTATION_LANDSCAPE)
-                    }.openTab(defaultWebPage.title) {
-                        activityTestRule.getActivity()
-                            .setRequestedOrientation(ActivityInfo.SCREEN_ORIENTATION_LANDSCAPE)
-                    }.openThreeDotMenu {
-                        activityTestRule.getActivity()
-                            .setRequestedOrientation(ActivityInfo.SCREEN_ORIENTATION_LANDSCAPE)
-=======
-                    }.openTab(defaultWebPage.title) {
-                    }.openThreeDotMenu {
->>>>>>> 14fae033
-                    }.openAddToHomeScreen {
-                        verifyShortcutNameField(defaultWebPage.title)
-                        clickAddShortcutButton()
-                        clickAddAutomaticallyButton()
-                        verifyShortcutIcon()
-                    }.openHomeScreenShortcut(defaultWebPage.title) {
-                    }.openThreeDotMenu {
-                    }.bookmarkPage {
-                        verifySnackBarText("Bookmark saved!")
-                    }.openThreeDotMenu {
-                    }.sharePage {
-<<<<<<< HEAD
-                        verifyShareAppsLayout()
-                    }.closeShareDialogReturnToPage {
-                    }.openThreeDotMenu {
-                    }.refreshPage {
-                        verifyUrl(defaultWebPage.url.toString())
-                    }.openTabDrawer {
-                        closeTabViaXButton(defaultWebPage.title)
-                    }.openHomeScreen {
-                        navigationToolbar {
-                        }.enterURLAndEnterToBrowser(youtubeUrl.toUri()) {
-                            verifyBlueDot()
-                        }.openThreeDotMenu {
-                            verifyOpenInApp()
-                        }
-                    }
-                }
-            }
-        }
-
-        @Test
-        fun verifyPageMainMenuItemsListInLandscapeNormalModeTest() {
-            val defaultWebPage = TestAssetHelper.getGenericAsset(mockWebServer, 1)
-            val youtubeUrl = "www.youtube.com"
-
-            navigationToolbar {
-            }.enterURLAndEnterToBrowser(defaultWebPage.url) {
-                activityTestRule.getActivity()
-                    .setRequestedOrientation(ActivityInfo.SCREEN_ORIENTATION_LANDSCAPE)
-            }.openThreeDotMenu {
-                // verifyThreeDotMainMenuItems()
-            }.openHistory {
-                // verifyTestPageUrl(defaultWebPage.url)
-            }.goBackToBrowser {
-            }.openThreeDotMenu {
-                activityTestRule.getActivity()
-                    .setRequestedOrientation(ActivityInfo.SCREEN_ORIENTATION_LANDSCAPE)
-            }.openBookmarks {
-                activityTestRule.getActivity()
-                    .setRequestedOrientation(ActivityInfo.SCREEN_ORIENTATION_LANDSCAPE)
-                verifyBookmarksMenuView()
-                verifyEmptyBookmarksList()
-            }.goBackToBrowser {
-                activityTestRule.getActivity()
-                    .setRequestedOrientation(ActivityInfo.SCREEN_ORIENTATION_LANDSCAPE)
-            }.openThreeDotMenu {
-                activityTestRule.getActivity()
-                    .setRequestedOrientation(ActivityInfo.SCREEN_ORIENTATION_LANDSCAPE)
-            }.openSyncedTabs {
-                activityTestRule.getActivity()
-                    .setRequestedOrientation(ActivityInfo.SCREEN_ORIENTATION_LANDSCAPE)
-                verifyNavigationToolBarHeader()
-                verifySyncedTabsStatus()
-            }.goBack {
-            }.openThreeDotMenu {
-                activityTestRule.getActivity()
-                    .setRequestedOrientation(ActivityInfo.SCREEN_ORIENTATION_LANDSCAPE)
-            }.openSettings {
-                activityTestRule.getActivity()
-                    .setRequestedOrientation(ActivityInfo.SCREEN_ORIENTATION_LANDSCAPE)
-                // verifySettingsView()
-            }.goBackToBrowser {
-                activityTestRule.getActivity()
-                    .setRequestedOrientation(ActivityInfo.SCREEN_ORIENTATION_LANDSCAPE)
-            }.openThreeDotMenu {
-                activityTestRule.getActivity()
-                    .setRequestedOrientation(ActivityInfo.SCREEN_ORIENTATION_LANDSCAPE)
-            /* }.openFindInPage {
-                activityTestRule.getActivity()
-                    .setRequestedOrientation(ActivityInfo.SCREEN_ORIENTATION_LANDSCAPE)
-                verifyFindInPageSearchBarItems()
-            }.closeFindInPage {
-                activityTestRule.getActivity()
-                    .setRequestedOrientation(ActivityInfo.SCREEN_ORIENTATION_LANDSCAPE)
-            }.openThreeDotMenu {
-                activityTestRule.getActivity()
-                    .setRequestedOrientation(ActivityInfo.SCREEN_ORIENTATION_LANDSCAPE) */
-            }.addToFirefoxHome {
-                activityTestRule.getActivity()
-                    .setRequestedOrientation(ActivityInfo.SCREEN_ORIENTATION_LANDSCAPE)
-                verifySnackBarText("Added to top sites!")
-            }.openTabDrawer {
-                activityTestRule.getActivity()
-                    .setRequestedOrientation(ActivityInfo.SCREEN_ORIENTATION_LANDSCAPE)
-            }.openTab(defaultWebPage.title) {
-                activityTestRule.getActivity()
-                    .setRequestedOrientation(ActivityInfo.SCREEN_ORIENTATION_LANDSCAPE)
-            }.openThreeDotMenu {
-                activityTestRule.getActivity()
-                    .setRequestedOrientation(ActivityInfo.SCREEN_ORIENTATION_LANDSCAPE)
-            }.openAddToHomeScreen {
-                activityTestRule.getActivity()
-                    .setRequestedOrientation(ActivityInfo.SCREEN_ORIENTATION_LANDSCAPE)
-                verifyShortcutNameField(defaultWebPage.title)
-                clickAddShortcutButton()
-                clickAddAutomaticallyButton()
-                verifyShortcutIcon()
-            }.openHomeScreenShortcut(defaultWebPage.title) {
-                activityTestRule.getActivity()
-                    .setRequestedOrientation(ActivityInfo.SCREEN_ORIENTATION_LANDSCAPE)
-            }.openThreeDotMenu {
-                activityTestRule.getActivity()
-                    .setRequestedOrientation(ActivityInfo.SCREEN_ORIENTATION_LANDSCAPE)
-                openSaveToCollection {
-                    activityTestRule.getActivity()
-                        .setRequestedOrientation(ActivityInfo.SCREEN_ORIENTATION_LANDSCAPE)
-                    verifyCollectionNameTextField()
-                }
-            }.goBack {
-                activityTestRule.getActivity()
-                    .setRequestedOrientation(ActivityInfo.SCREEN_ORIENTATION_LANDSCAPE)
-            }.openThreeDotMenu{
-                activityTestRule.getActivity()
-                    .setRequestedOrientation(ActivityInfo.SCREEN_ORIENTATION_LANDSCAPE)
-            }.bookmarkPage {
-                activityTestRule.getActivity()
-                    .setRequestedOrientation(ActivityInfo.SCREEN_ORIENTATION_LANDSCAPE)
-                verifySnackBarText("Bookmark saved!")
-            }.openThreeDotMenu {
-                activityTestRule.getActivity()
-                    .setRequestedOrientation(ActivityInfo.SCREEN_ORIENTATION_LANDSCAPE)
-            }.sharePage {
-                activityTestRule.getActivity()
-                    .setRequestedOrientation(ActivityInfo.SCREEN_ORIENTATION_LANDSCAPE)
-                verifyShareAppsLayout()
-            }.closeShareDialogReturnToPage {
-                activityTestRule.getActivity()
-                    .setRequestedOrientation(ActivityInfo.SCREEN_ORIENTATION_LANDSCAPE)
-            }.openThreeDotMenu {
-                activityTestRule.getActivity()
-                    .setRequestedOrientation(ActivityInfo.SCREEN_ORIENTATION_LANDSCAPE)
-            }.refreshPage {
-                activityTestRule.getActivity()
-                    .setRequestedOrientation(ActivityInfo.SCREEN_ORIENTATION_LANDSCAPE)
-                verifyUrl(defaultWebPage.url.toString())
-            }.openTabDrawer {
-                activityTestRule.getActivity()
-                    .setRequestedOrientation(ActivityInfo.SCREEN_ORIENTATION_LANDSCAPE)
-                closeTabViaXButton(defaultWebPage.title)
-            }.openHomeScreen {
-                activityTestRule.getActivity()
-                    .setRequestedOrientation(ActivityInfo.SCREEN_ORIENTATION_LANDSCAPE)
-                navigationToolbar {
-                    activityTestRule.getActivity()
-                        .setRequestedOrientation(ActivityInfo.SCREEN_ORIENTATION_LANDSCAPE)
-                }.enterURLAndEnterToBrowser(youtubeUrl.toUri()) {
-                    activityTestRule.getActivity()
-                        .setRequestedOrientation(ActivityInfo.SCREEN_ORIENTATION_LANDSCAPE)
-                    verifyBlueDot()
-                }.openThreeDotMenu {
-                    activityTestRule.getActivity()
-                        .setRequestedOrientation(ActivityInfo.SCREEN_ORIENTATION_LANDSCAPE)
-                    verifyOpenInApp()
-                }
-            }
-        }
-
-    @Test
-    fun verifyPageMainMenuItemsListInLandscapePrivateModeTest() {
-        val defaultWebPage = TestAssetHelper.getGenericAsset(mockWebServer, 1)
-        val youtubeUrl = "www.youtube.com"
-
-        homeScreen {
-            togglePrivateBrowsingModeOnOff()
-            navigationToolbar {
-            }.enterURLAndEnterToBrowser(defaultWebPage.url) {
-                activityTestRule.getActivity()
-                    .setRequestedOrientation(ActivityInfo.SCREEN_ORIENTATION_LANDSCAPE)
-            }.openThreeDotMenu {
-                activityTestRule.getActivity()
-                    .setRequestedOrientation(ActivityInfo.SCREEN_ORIENTATION_LANDSCAPE)
-                // verifyThreeDotMainMenuItems()
-            }.openHistory {
-                activityTestRule.getActivity()
-                    .setRequestedOrientation(ActivityInfo.SCREEN_ORIENTATION_LANDSCAPE)
-                // verifyTestPageUrl(defaultWebPage.url)
-            }.goBackToBrowser {
-            }.openThreeDotMenu {
-                activityTestRule.getActivity()
-                    .setRequestedOrientation(ActivityInfo.SCREEN_ORIENTATION_LANDSCAPE)
-            }.openBookmarks {
-                activityTestRule.getActivity()
-                    .setRequestedOrientation(ActivityInfo.SCREEN_ORIENTATION_LANDSCAPE)
-                verifyBookmarksMenuView()
-                verifyEmptyBookmarksList()
-            }.goBackToBrowser {
-                activityTestRule.getActivity()
-                    .setRequestedOrientation(ActivityInfo.SCREEN_ORIENTATION_LANDSCAPE)
-            }.openThreeDotMenu {
-                activityTestRule.getActivity()
-                    .setRequestedOrientation(ActivityInfo.SCREEN_ORIENTATION_LANDSCAPE)
-            }.openSyncedTabs {
-                activityTestRule.getActivity()
-                    .setRequestedOrientation(ActivityInfo.SCREEN_ORIENTATION_LANDSCAPE)
-                verifyNavigationToolBarHeader()
-                verifySyncedTabsStatus()
-            }.goBack {
-            }.openThreeDotMenu {
-                activityTestRule.getActivity()
-                    .setRequestedOrientation(ActivityInfo.SCREEN_ORIENTATION_LANDSCAPE)
-            }.openSettings {
-                activityTestRule.getActivity()
-                    .setRequestedOrientation(ActivityInfo.SCREEN_ORIENTATION_LANDSCAPE)
-                // verifySettingsView()
-            }.goBackToBrowser {
-                activityTestRule.getActivity()
-                    .setRequestedOrientation(ActivityInfo.SCREEN_ORIENTATION_LANDSCAPE)
-            }.openThreeDotMenu {
-                activityTestRule.getActivity()
-                    .setRequestedOrientation(ActivityInfo.SCREEN_ORIENTATION_LANDSCAPE)
-            /* }.openFindInPage {
-                activityTestRule.getActivity()
-                    .setRequestedOrientation(ActivityInfo.SCREEN_ORIENTATION_LANDSCAPE)
-                verifyFindInPageSearchBarItems()
-            }.closeFindInPage {
-                activityTestRule.getActivity()
-                    .setRequestedOrientation(ActivityInfo.SCREEN_ORIENTATION_LANDSCAPE)
-            }.openThreeDotMenu {
-                activityTestRule.getActivity()
-                    .setRequestedOrientation(ActivityInfo.SCREEN_ORIENTATION_LANDSCAPE) */
-            }.addToFirefoxHome {
-                activityTestRule.getActivity()
-                    .setRequestedOrientation(ActivityInfo.SCREEN_ORIENTATION_LANDSCAPE)
-                verifySnackBarText("Added to top sites!")
-            }.openTabDrawer {
-                activityTestRule.getActivity()
-                    .setRequestedOrientation(ActivityInfo.SCREEN_ORIENTATION_LANDSCAPE)
-            }.openTab(defaultWebPage.title) {
-                activityTestRule.getActivity()
-                    .setRequestedOrientation(ActivityInfo.SCREEN_ORIENTATION_LANDSCAPE)
-            }.openThreeDotMenu {
-                activityTestRule.getActivity()
-                    .setRequestedOrientation(ActivityInfo.SCREEN_ORIENTATION_LANDSCAPE)
-            }.openAddToHomeScreen {
-                verifyShortcutNameField(defaultWebPage.title)
-                clickAddShortcutButton()
-                clickAddAutomaticallyButton()
-                verifyShortcutIcon()
-            }.openHomeScreenShortcut(defaultWebPage.title) {
-                activityTestRule.getActivity()
-                    .setRequestedOrientation(ActivityInfo.SCREEN_ORIENTATION_LANDSCAPE)
-            }.openThreeDotMenu {
-                activityTestRule.getActivity()
-                    .setRequestedOrientation(ActivityInfo.SCREEN_ORIENTATION_LANDSCAPE)
-            }.bookmarkPage {
-                verifySnackBarText("Bookmark saved!")
-            }.openThreeDotMenu {
-            }.sharePage {
-                verifyShareAppsLayout()
-            }.closeShareDialogReturnToPage {
-                activityTestRule.getActivity()
-                    .setRequestedOrientation(ActivityInfo.SCREEN_ORIENTATION_LANDSCAPE)
-            }.openThreeDotMenu {
-                activityTestRule.getActivity()
-                    .setRequestedOrientation(ActivityInfo.SCREEN_ORIENTATION_LANDSCAPE)
-            }.refreshPage {
-                activityTestRule.getActivity()
-                    .setRequestedOrientation(ActivityInfo.SCREEN_ORIENTATION_LANDSCAPE)
-                verifyUrl(defaultWebPage.url.toString())
-            }.openTabDrawer {
-                activityTestRule.getActivity()
-                    .setRequestedOrientation(ActivityInfo.SCREEN_ORIENTATION_LANDSCAPE)
-                closeTabViaXButton(defaultWebPage.title)
-            }.openHomeScreen {
-                activityTestRule.getActivity()
-                    .setRequestedOrientation(ActivityInfo.SCREEN_ORIENTATION_LANDSCAPE)
-                navigationToolbar {
-                    activityTestRule.getActivity()
-                        .setRequestedOrientation(ActivityInfo.SCREEN_ORIENTATION_LANDSCAPE)
-                }.enterURLAndEnterToBrowser(youtubeUrl.toUri()) {
-                    activityTestRule.getActivity()
-                        .setRequestedOrientation(ActivityInfo.SCREEN_ORIENTATION_LANDSCAPE)
-                    verifyBlueDot()
-                }.openThreeDotMenu {
-                    activityTestRule.getActivity()
-                        .setRequestedOrientation(ActivityInfo.SCREEN_ORIENTATION_LANDSCAPE)
-                    verifyOpenInApp()
-                }
-            }
-        }
-    }
-}
-
-=======
-                        // verifyShareAppsLayout()
-                        // verifyShareOverlay()
-                    }.closeShareDialogReturnToPage {
-                    }.openThreeDotMenu {
-                    }.refreshPage {
-                        // verifyPageContent(defaultWebPage.content)
-                    }
-                }
-            }
-        }
-
-        @Ignore
-        @Test
-        fun verifyPageMainMenuItemsListInLandscapeNormalMode() {
-            val defaultWebPage = TestAssetHelper.getGenericAsset(mockWebServer, 1)
-            activityTestRule.getActivity()
-                .setRequestedOrientation(ActivityInfo.SCREEN_ORIENTATION_LANDSCAPE)
-
-            homeScreen {
-                mDevice.waitForIdle(waitingTimeShort)
-                togglePrivateBrowsingModeOnOff()
-                navigationToolbar {
-                }.enterURLAndEnterToBrowser(defaultWebPage.url) {
-                    activityTestRule.getActivity()
-                        .setRequestedOrientation(ActivityInfo.SCREEN_ORIENTATION_LANDSCAPE)
-                }.openThreeDotMenu {
-                    verifyThreeDotMainMenuItems()
-                }.openHistory {
-                    // verifyTestPageUrl(defaultWebPage.url)
-                }.goBackToBrowser {
-                }.openThreeDotMenu {
-                }.openBookmarks {
-                    verifyBookmarksMenuView()
-                    verifyEmptyBookmarksList()
-                }.goBackToBrowser {
-                }.openThreeDotMenu {
-                }.openSettings {
-                    verifySettingsView()
-                }.goBackToBrowser {
-                }.openThreeDotMenu {
-                }.openFindInPage {
-                    verifyFindInPageSearchBarItems()
-                }.closeFindInPage {
-                }.openThreeDotMenu {
-                }.addToFirefoxHome {
-                    verifySnackBarText("Added to top sites!")
-                }.openTabDrawer {
-                }.openTab(defaultWebPage.title) {
-                }.openThreeDotMenu {
-                }.openAddToHomeScreen {
-                    verifyShortcutNameField(defaultWebPage.title)
-                    clickAddShortcutButton()
-                    clickAddAutomaticallyButton()
-                    verifyShortcutIcon()
-                }.openHomeScreenShortcut(defaultWebPage.title) {
-                }.openThreeDotMenu {
-                }.bookmarkPage {
-                    verifySnackBarText("Bookmark saved!")
-                }.openThreeDotMenu {
-                    verifyEditBookmarkButton()
-                }.openEditBookmarks {
-                    clickdeleteBookmarkButton()
-                }.confirmBookmarkFolderDeletionAndGoBackToBrowser {
-                    verifySnackBarText("Deleted localhost")
-                }.openThreeDotMenu {
-                }.sharePage {
-                    // verifyShareAppsLayout()
-                    // verifyShareOverlay()
-                }.closeShareDialogReturnToPage {
-                }.openThreeDotMenu {
-                }.refreshPage {
-                    // verifyPageContent(defaultWebPage.content)
-                }.openTabDrawer {
-                    closeTabViaXButton(defaultWebPage.title)
-                }
-            }
-        }
-    }
-
->>>>>>> 14fae033
+/* This Source Code Form is subject to the terms of the Mozilla Public
+ * License, v. 2.0. If a copy of the MPL was not distributed with this
+ * file, You can obtain one at http://mozilla.org/MPL/2.0/. */
+
+package org.mozilla.fenix.ui
+
+import android.content.pm.ActivityInfo
+import androidx.core.net.toUri
+import androidx.test.platform.app.InstrumentationRegistry
+import androidx.test.uiautomator.UiDevice
+import okhttp3.mockwebserver.MockWebServer
+import org.junit.After
+import org.junit.Before
+import org.junit.Rule
+import org.junit.Test
+import org.mozilla.fenix.helpers.AndroidAssetDispatcher
+import org.mozilla.fenix.helpers.HomeActivityTestRule
+import org.mozilla.fenix.helpers.TestAssetHelper
+import org.mozilla.fenix.ui.robots.homeScreen
+import org.mozilla.fenix.ui.robots.navigationToolbar
+import org.mozilla.fenix.ui.robots.openSaveToCollection
+
+/**
+ * Test Suite that contains tests defined as part of the Smoke and Sanity check defined in Test rail.
+ * These tests will verify different functionalities of the app as a way to quickly detect regressions in main areas
+ */
+
+class SmokeTest {
+    private val mDevice = UiDevice.getInstance(InstrumentationRegistry.getInstrumentation())
+    private lateinit var mockWebServer: MockWebServer
+
+    @get:Rule
+    val activityTestRule = HomeActivityTestRule()
+
+    @Before
+    fun setUp() {
+        mockWebServer = MockWebServer().apply {
+            setDispatcher(AndroidAssetDispatcher())
+            start()
+        }
+    }
+
+    @After
+    fun tearDown() {
+        mockWebServer.shutdown()
+    }
+
+    @Test
+    fun verifyBasicNavigationToolbarFunctionality() {
+        val defaultWebPage = TestAssetHelper.getGenericAsset(mockWebServer, 1)
+
+        homeScreen {
+            navigationToolbar {
+            }.enterURLAndEnterToBrowser(defaultWebPage.url) {
+                // verifyPageContent(defaultWebPage.content)
+                verifyNavURLBarItems()
+            }.openNavigationToolbar {
+            }.goBackToWebsite {
+                // Check disabled due to intermittent failures
+                // verifyPageContent(defaultWebPage.content)
+            }.openTabDrawer {
+                verifyExistingTabList()
+            }.openHomeScreen {
+                verifyHomeScreen()
+            }
+        }
+    }
+
+    @Test
+    fun verifyPageMainMenuItemsListInPortraitNormalModeTest() {
+        val defaultWebPage = TestAssetHelper.getGenericAsset(mockWebServer, 1)
+        val youtubeUrl = "www.youtube.com"
+        navigationToolbar {
+        }.enterURLAndEnterToBrowser(defaultWebPage.url) {
+        }.openThreeDotMenu {
+            verifyThreeDotMainMenuItems()
+            // addOns()
+            /*}.clickAddOnsReportSiteIssue {
+            verifyUrl("https://webcompat.com/issues/new")
+        }.openTabDrawer {
+        }.openTab(defaultWebPage.title){
+        }.openThreeDotMenu {*/
+        }.openHistory {
+            verifyTestPageUrl(defaultWebPage.url)
+        }.goBackToBrowser {
+        }.openThreeDotMenu {
+        }.openBookmarks {
+            verifyBookmarksMenuView()
+            verifyEmptyBookmarksList()
+        }.goBackToBrowser {
+        }.openThreeDotMenu {
+        }.openSyncedTabs {
+            verifyNavigationToolBarHeader()
+            verifySyncedTabsStatus()
+        }.goBack {
+        }.openThreeDotMenu {
+        }.openSettings {
+            verifySettingsView()
+        }.goBackToBrowser {
+        }.openThreeDotMenu {
+        }.openFindInPage {
+            verifyFindInPageSearchBarItems()
+        }.closeFindInPage {
+        }.openThreeDotMenu {
+        }.addToFirefoxHome {
+            verifySnackBarText("Added to top sites!")
+        }.openTabDrawer {
+        }.openHomeScreen {
+            verifyExistingTopSitesTabs(defaultWebPage.title)
+        }.openTabDrawer {
+        }.openTab(defaultWebPage.title) {
+        }.openThreeDotMenu {
+        }.openAddToHomeScreen {
+            verifyShortcutNameField(defaultWebPage.title)
+            clickAddShortcutButton()
+            clickAddAutomaticallyButton()
+            verifyShortcutIcon()
+        }.openHomeScreenShortcut(defaultWebPage.title) {
+        }.openThreeDotMenu {
+            openSaveToCollection {
+                verifyCollectionNameTextField()
+            }
+        }.goBack {
+        }.openThreeDotMenu {
+        }.bookmarkPage {
+            verifySnackBarText("Bookmark saved!")
+        }.openThreeDotMenu {
+        }.sharePage {
+            verifyShareAppsLayout()
+        }.closeShareDialogReturnToPage {
+        }.openThreeDotMenu {
+        }.refreshPage {
+            verifyUrl(defaultWebPage.url.toString())
+        }.openTabDrawer {
+            closeTabViaXButton(defaultWebPage.title)
+        }.openHomeScreen {
+            navigationToolbar {
+            }.enterURLAndEnterToBrowser(youtubeUrl.toUri()) {
+                verifyBlueDot()
+            }.openThreeDotMenu {
+                verifyOpenInApp()
+            }
+        }
+    }
+
+    @Test
+    fun verifyPageMainMenuItemsListInPortraitPrivateModeTest() {
+        val defaultWebPage = TestAssetHelper.getGenericAsset(mockWebServer, 1)
+        val youtubeUrl = "www.youtube.com"
+        homeScreen {
+            togglePrivateBrowsingModeOnOff()
+            navigationToolbar {
+                navigationToolbar {
+                }.enterURLAndEnterToBrowser(defaultWebPage.url) {
+                }.openThreeDotMenu {
+                    verifyThreeDotMainMenuItems()
+                }.openHistory {
+                    verifyEmptyHistoryView()
+                }.goBackToBrowser {
+                }.openThreeDotMenu {
+                }.openBookmarks {
+                    verifyBookmarksMenuView()
+                    verifyEmptyBookmarksList()
+                }.goBackToBrowser {
+                }.openThreeDotMenu {
+                }.openSyncedTabs {
+                    verifyNavigationToolBarHeader()
+                    verifySyncedTabsStatus()
+                }.goBack {
+                }.openThreeDotMenu {
+                }.openSettings {
+                    verifySettingsView()
+                }.goBackToBrowser {
+                }.openThreeDotMenu {
+                }.openFindInPage {
+                    verifyFindInPageSearchBarItems()
+                }.closeFindInPage {
+                }.openThreeDotMenu {
+                }.addToFirefoxHome {
+                    verifySnackBarText("Added to top sites!")
+                }.openTabDrawer {
+                }.openHomeScreen {
+                    togglePrivateBrowsingModeOnOff()
+                    verifyExistingTopSitesTabs(defaultWebPage.title)
+                    togglePrivateBrowsingModeOnOff()
+                }.openTabDrawer {
+                }.openTab(defaultWebPage.title) {
+                }.openThreeDotMenu {
+                }.openAddToHomeScreen {
+                    verifyShortcutNameField(defaultWebPage.title)
+                    clickAddShortcutButton()
+                    clickAddAutomaticallyButton()
+                    verifyShortcutIcon()
+                }.openHomeScreenShortcut(defaultWebPage.title) {
+                }.openThreeDotMenu {
+                }.bookmarkPage {
+                    verifySnackBarText("Bookmark saved!")
+                }.openThreeDotMenu {
+                }.sharePage {
+                    verifyShareAppsLayout()
+                }.closeShareDialogReturnToPage {
+                }.openThreeDotMenu {
+                }.refreshPage {
+                    verifyUrl(defaultWebPage.url.toString())
+                }.openTabDrawer {
+                    closeTabViaXButton(defaultWebPage.title)
+                }.openHomeScreen {
+                    navigationToolbar {
+                    }.enterURLAndEnterToBrowser(youtubeUrl.toUri()) {
+                        verifyBlueDot()
+                    }.openThreeDotMenu {
+                        verifyOpenInApp()
+                    }
+                }
+            }
+        }
+    }
+
+    @Test
+    fun verifyPageMainMenuItemsListInLandscapeNormalModeTest() {
+        val defaultWebPage = TestAssetHelper.getGenericAsset(mockWebServer, 1)
+        val youtubeUrl = "www.youtube.com"
+
+        navigationToolbar {
+        }.enterURLAndEnterToBrowser(defaultWebPage.url) {
+            activityTestRule.getActivity()
+                .setRequestedOrientation(ActivityInfo.SCREEN_ORIENTATION_LANDSCAPE)
+        }.openThreeDotMenu {
+            // verifyThreeDotMainMenuItems()
+        }.openHistory {
+            // verifyTestPageUrl(defaultWebPage.url)
+        }.goBackToBrowser {
+        }.openThreeDotMenu {
+            activityTestRule.getActivity()
+                .setRequestedOrientation(ActivityInfo.SCREEN_ORIENTATION_LANDSCAPE)
+        }.openBookmarks {
+            activityTestRule.getActivity()
+                .setRequestedOrientation(ActivityInfo.SCREEN_ORIENTATION_LANDSCAPE)
+            verifyBookmarksMenuView()
+            verifyEmptyBookmarksList()
+        }.goBackToBrowser {
+            activityTestRule.getActivity()
+                .setRequestedOrientation(ActivityInfo.SCREEN_ORIENTATION_LANDSCAPE)
+        }.openThreeDotMenu {
+            activityTestRule.getActivity()
+                .setRequestedOrientation(ActivityInfo.SCREEN_ORIENTATION_LANDSCAPE)
+        }.openSyncedTabs {
+            activityTestRule.getActivity()
+                .setRequestedOrientation(ActivityInfo.SCREEN_ORIENTATION_LANDSCAPE)
+            verifyNavigationToolBarHeader()
+            verifySyncedTabsStatus()
+        }.goBack {
+        }.openThreeDotMenu {
+            activityTestRule.getActivity()
+                .setRequestedOrientation(ActivityInfo.SCREEN_ORIENTATION_LANDSCAPE)
+        }.openSettings {
+            activityTestRule.getActivity()
+                .setRequestedOrientation(ActivityInfo.SCREEN_ORIENTATION_LANDSCAPE)
+            // verifySettingsView()
+        }.goBackToBrowser {
+            activityTestRule.getActivity()
+                .setRequestedOrientation(ActivityInfo.SCREEN_ORIENTATION_LANDSCAPE)
+        }.openThreeDotMenu {
+            activityTestRule.getActivity()
+                .setRequestedOrientation(ActivityInfo.SCREEN_ORIENTATION_LANDSCAPE)
+            /* }.openFindInPage {
+                activityTestRule.getActivity()
+                    .setRequestedOrientation(ActivityInfo.SCREEN_ORIENTATION_LANDSCAPE)
+                verifyFindInPageSearchBarItems()
+            }.closeFindInPage {
+                activityTestRule.getActivity()
+                    .setRequestedOrientation(ActivityInfo.SCREEN_ORIENTATION_LANDSCAPE)
+            }.openThreeDotMenu {
+                activityTestRule.getActivity()
+                    .setRequestedOrientation(ActivityInfo.SCREEN_ORIENTATION_LANDSCAPE) */
+        }.addToFirefoxHome {
+            activityTestRule.getActivity()
+                .setRequestedOrientation(ActivityInfo.SCREEN_ORIENTATION_LANDSCAPE)
+            verifySnackBarText("Added to top sites!")
+        }.openTabDrawer {
+            activityTestRule.getActivity()
+                .setRequestedOrientation(ActivityInfo.SCREEN_ORIENTATION_LANDSCAPE)
+        }.openTab(defaultWebPage.title) {
+            activityTestRule.getActivity()
+                .setRequestedOrientation(ActivityInfo.SCREEN_ORIENTATION_LANDSCAPE)
+        }.openThreeDotMenu {
+            activityTestRule.getActivity()
+                .setRequestedOrientation(ActivityInfo.SCREEN_ORIENTATION_LANDSCAPE)
+        }.openAddToHomeScreen {
+            activityTestRule.getActivity()
+                .setRequestedOrientation(ActivityInfo.SCREEN_ORIENTATION_LANDSCAPE)
+            verifyShortcutNameField(defaultWebPage.title)
+            clickAddShortcutButton()
+            clickAddAutomaticallyButton()
+            verifyShortcutIcon()
+        }.openHomeScreenShortcut(defaultWebPage.title) {
+            activityTestRule.getActivity()
+                .setRequestedOrientation(ActivityInfo.SCREEN_ORIENTATION_LANDSCAPE)
+        }.openThreeDotMenu {
+            activityTestRule.getActivity()
+                .setRequestedOrientation(ActivityInfo.SCREEN_ORIENTATION_LANDSCAPE)
+            openSaveToCollection {
+                activityTestRule.getActivity()
+                    .setRequestedOrientation(ActivityInfo.SCREEN_ORIENTATION_LANDSCAPE)
+                verifyCollectionNameTextField()
+            }
+        }.goBack {
+            activityTestRule.getActivity()
+                .setRequestedOrientation(ActivityInfo.SCREEN_ORIENTATION_LANDSCAPE)
+        }.openThreeDotMenu {
+            activityTestRule.getActivity()
+                .setRequestedOrientation(ActivityInfo.SCREEN_ORIENTATION_LANDSCAPE)
+        }.bookmarkPage {
+            activityTestRule.getActivity()
+                .setRequestedOrientation(ActivityInfo.SCREEN_ORIENTATION_LANDSCAPE)
+            verifySnackBarText("Bookmark saved!")
+        }.openThreeDotMenu {
+            activityTestRule.getActivity()
+                .setRequestedOrientation(ActivityInfo.SCREEN_ORIENTATION_LANDSCAPE)
+        }.sharePage {
+            activityTestRule.getActivity()
+                .setRequestedOrientation(ActivityInfo.SCREEN_ORIENTATION_LANDSCAPE)
+            verifyShareAppsLayout()
+        }.closeShareDialogReturnToPage {
+            activityTestRule.getActivity()
+                .setRequestedOrientation(ActivityInfo.SCREEN_ORIENTATION_LANDSCAPE)
+        }.openThreeDotMenu {
+            activityTestRule.getActivity()
+                .setRequestedOrientation(ActivityInfo.SCREEN_ORIENTATION_LANDSCAPE)
+        }.refreshPage {
+            activityTestRule.getActivity()
+                .setRequestedOrientation(ActivityInfo.SCREEN_ORIENTATION_LANDSCAPE)
+            verifyUrl(defaultWebPage.url.toString())
+        }.openTabDrawer {
+            activityTestRule.getActivity()
+                .setRequestedOrientation(ActivityInfo.SCREEN_ORIENTATION_LANDSCAPE)
+            closeTabViaXButton(defaultWebPage.title)
+        }.openHomeScreen {
+            activityTestRule.getActivity()
+                .setRequestedOrientation(ActivityInfo.SCREEN_ORIENTATION_LANDSCAPE)
+            navigationToolbar {
+                activityTestRule.getActivity()
+                    .setRequestedOrientation(ActivityInfo.SCREEN_ORIENTATION_LANDSCAPE)
+            }.enterURLAndEnterToBrowser(youtubeUrl.toUri()) {
+                activityTestRule.getActivity()
+                    .setRequestedOrientation(ActivityInfo.SCREEN_ORIENTATION_LANDSCAPE)
+                verifyBlueDot()
+            }.openThreeDotMenu {
+                activityTestRule.getActivity()
+                    .setRequestedOrientation(ActivityInfo.SCREEN_ORIENTATION_LANDSCAPE)
+                verifyOpenInApp()
+            }
+        }
+    }
+
+    @Test
+    fun verifyPageMainMenuItemsListInLandscapePrivateModeTest() {
+        val defaultWebPage = TestAssetHelper.getGenericAsset(mockWebServer, 1)
+        val youtubeUrl = "www.youtube.com"
+
+        homeScreen {
+            togglePrivateBrowsingModeOnOff()
+            navigationToolbar {
+            }.enterURLAndEnterToBrowser(defaultWebPage.url) {
+                activityTestRule.getActivity()
+                    .setRequestedOrientation(ActivityInfo.SCREEN_ORIENTATION_LANDSCAPE)
+            }.openThreeDotMenu {
+                activityTestRule.getActivity()
+                    .setRequestedOrientation(ActivityInfo.SCREEN_ORIENTATION_LANDSCAPE)
+                // verifyThreeDotMainMenuItems()
+            }.openHistory {
+                activityTestRule.getActivity()
+                    .setRequestedOrientation(ActivityInfo.SCREEN_ORIENTATION_LANDSCAPE)
+                // verifyTestPageUrl(defaultWebPage.url)
+            }.goBackToBrowser {
+            }.openThreeDotMenu {
+                activityTestRule.getActivity()
+                    .setRequestedOrientation(ActivityInfo.SCREEN_ORIENTATION_LANDSCAPE)
+            }.openBookmarks {
+                activityTestRule.getActivity()
+                    .setRequestedOrientation(ActivityInfo.SCREEN_ORIENTATION_LANDSCAPE)
+                verifyBookmarksMenuView()
+                verifyEmptyBookmarksList()
+            }.goBackToBrowser {
+                activityTestRule.getActivity()
+                    .setRequestedOrientation(ActivityInfo.SCREEN_ORIENTATION_LANDSCAPE)
+            }.openThreeDotMenu {
+                activityTestRule.getActivity()
+                    .setRequestedOrientation(ActivityInfo.SCREEN_ORIENTATION_LANDSCAPE)
+            }.openSyncedTabs {
+                activityTestRule.getActivity()
+                    .setRequestedOrientation(ActivityInfo.SCREEN_ORIENTATION_LANDSCAPE)
+                verifyNavigationToolBarHeader()
+                verifySyncedTabsStatus()
+            }.goBack {
+            }.openThreeDotMenu {
+                activityTestRule.getActivity()
+                    .setRequestedOrientation(ActivityInfo.SCREEN_ORIENTATION_LANDSCAPE)
+            }.openSettings {
+                activityTestRule.getActivity()
+                    .setRequestedOrientation(ActivityInfo.SCREEN_ORIENTATION_LANDSCAPE)
+                // verifySettingsView()
+            }.goBackToBrowser {
+                activityTestRule.getActivity()
+                    .setRequestedOrientation(ActivityInfo.SCREEN_ORIENTATION_LANDSCAPE)
+            }.openThreeDotMenu {
+                activityTestRule.getActivity()
+                    .setRequestedOrientation(ActivityInfo.SCREEN_ORIENTATION_LANDSCAPE)
+                /* }.openFindInPage {
+                activityTestRule.getActivity()
+                    .setRequestedOrientation(ActivityInfo.SCREEN_ORIENTATION_LANDSCAPE)
+                verifyFindInPageSearchBarItems()
+            }.closeFindInPage {
+                activityTestRule.getActivity()
+                    .setRequestedOrientation(ActivityInfo.SCREEN_ORIENTATION_LANDSCAPE)
+            }.openThreeDotMenu {
+                activityTestRule.getActivity()
+                    .setRequestedOrientation(ActivityInfo.SCREEN_ORIENTATION_LANDSCAPE) */
+            }.addToFirefoxHome {
+                activityTestRule.getActivity()
+                    .setRequestedOrientation(ActivityInfo.SCREEN_ORIENTATION_LANDSCAPE)
+                verifySnackBarText("Added to top sites!")
+            }.openTabDrawer {
+                activityTestRule.getActivity()
+                    .setRequestedOrientation(ActivityInfo.SCREEN_ORIENTATION_LANDSCAPE)
+            }.openTab(defaultWebPage.title) {
+                activityTestRule.getActivity()
+                    .setRequestedOrientation(ActivityInfo.SCREEN_ORIENTATION_LANDSCAPE)
+            }.openThreeDotMenu {
+                activityTestRule.getActivity()
+                    .setRequestedOrientation(ActivityInfo.SCREEN_ORIENTATION_LANDSCAPE)
+            }.openAddToHomeScreen {
+                verifyShortcutNameField(defaultWebPage.title)
+                clickAddShortcutButton()
+                clickAddAutomaticallyButton()
+                verifyShortcutIcon()
+            }.openHomeScreenShortcut(defaultWebPage.title) {
+                activityTestRule.getActivity()
+                    .setRequestedOrientation(ActivityInfo.SCREEN_ORIENTATION_LANDSCAPE)
+            }.openThreeDotMenu {
+                activityTestRule.getActivity()
+                    .setRequestedOrientation(ActivityInfo.SCREEN_ORIENTATION_LANDSCAPE)
+            }.bookmarkPage {
+                verifySnackBarText("Bookmark saved!")
+            }.openThreeDotMenu {
+            }.sharePage {
+                verifyShareAppsLayout()
+            }.closeShareDialogReturnToPage {
+                activityTestRule.getActivity()
+                    .setRequestedOrientation(ActivityInfo.SCREEN_ORIENTATION_LANDSCAPE)
+            }.openThreeDotMenu {
+                activityTestRule.getActivity()
+                    .setRequestedOrientation(ActivityInfo.SCREEN_ORIENTATION_LANDSCAPE)
+            }.refreshPage {
+                activityTestRule.getActivity()
+                    .setRequestedOrientation(ActivityInfo.SCREEN_ORIENTATION_LANDSCAPE)
+                verifyUrl(defaultWebPage.url.toString())
+            }.openTabDrawer {
+                activityTestRule.getActivity()
+                    .setRequestedOrientation(ActivityInfo.SCREEN_ORIENTATION_LANDSCAPE)
+                closeTabViaXButton(defaultWebPage.title)
+            }.openHomeScreen {
+                activityTestRule.getActivity()
+                    .setRequestedOrientation(ActivityInfo.SCREEN_ORIENTATION_LANDSCAPE)
+                navigationToolbar {
+                    activityTestRule.getActivity()
+                        .setRequestedOrientation(ActivityInfo.SCREEN_ORIENTATION_LANDSCAPE)
+                }.enterURLAndEnterToBrowser(youtubeUrl.toUri()) {
+                    activityTestRule.getActivity()
+                        .setRequestedOrientation(ActivityInfo.SCREEN_ORIENTATION_LANDSCAPE)
+                    verifyBlueDot()
+                }.openThreeDotMenu {
+                    activityTestRule.getActivity()
+                        .setRequestedOrientation(ActivityInfo.SCREEN_ORIENTATION_LANDSCAPE)
+                    verifyOpenInApp()
+                }
+            }
+        }
+    }
+}