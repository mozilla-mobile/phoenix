--- conflicted
+++ resolved
@@ -37,14 +37,8 @@
         verifyUrl("https://support.mozilla.org/")
     }
 
-<<<<<<< HEAD
     fun verifyRateOnGooglePlayURL() {
         verifyUrl("https://play.google.com/store/")
-=======
-        mDevice.wait(Until.findObject(By.res("mozac_browser_toolbar_url_view")), TestAssetHelper.waitingTime)
-        onView(withId(R.id.mozac_browser_toolbar_url_view))
-            .check(matches(withText(containsString(redirectUrl))))
->>>>>>> 3ed31228
     }
 
     /* Asserts that the text within DOM element with ID="testContent" has the given text, i.e.
