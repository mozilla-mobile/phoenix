/* This Source Code Form is subject to the terms of the Mozilla Public
 * License, v. 2.0. If a copy of the MPL was not distributed with this
 * file, You can obtain one at http://mozilla.org/MPL/2.0/. */

package org.mozilla.fenix.components.toolbar

import android.content.Context
import android.content.Intent
import androidx.lifecycle.LifecycleCoroutineScope
import androidx.navigation.NavController
import androidx.navigation.NavDirections
import androidx.swiperefreshlayout.widget.SwipeRefreshLayout
import io.mockk.Runs
import io.mockk.every
import io.mockk.just
import io.mockk.mockk
import io.mockk.mockkStatic
import io.mockk.slot
import io.mockk.verify
import io.mockk.verifyOrder
import kotlinx.coroutines.Dispatchers
import kotlinx.coroutines.ExperimentalCoroutinesApi
import kotlinx.coroutines.newSingleThreadContext
import kotlinx.coroutines.runBlocking
import kotlinx.coroutines.test.resetMain
import kotlinx.coroutines.test.runBlockingTest
import kotlinx.coroutines.test.setMain
import mozilla.appservices.places.BookmarkRoot
import mozilla.components.browser.session.Session
import mozilla.components.browser.session.SessionManager
import mozilla.components.browser.state.state.BrowserState
import mozilla.components.browser.state.state.ReaderState
import mozilla.components.browser.state.state.createTab
import mozilla.components.browser.state.store.BrowserStore
import mozilla.components.concept.engine.EngineView
import mozilla.components.feature.search.SearchUseCases
import mozilla.components.feature.session.SessionUseCases
import mozilla.components.feature.tab.collections.TabCollection
import mozilla.components.feature.tabs.TabsUseCases
import org.junit.After
import org.junit.Assert.assertEquals
import org.junit.Before
import org.junit.Test
import org.junit.runner.RunWith
import org.mozilla.fenix.HomeActivity
import org.mozilla.fenix.R
import org.mozilla.fenix.browser.BrowserAnimator
import org.mozilla.fenix.browser.BrowserFragmentDirections
import org.mozilla.fenix.browser.browsingmode.BrowsingMode
import org.mozilla.fenix.browser.browsingmode.BrowsingModeManager
import org.mozilla.fenix.browser.browsingmode.DefaultBrowsingModeManager
import org.mozilla.fenix.browser.readermode.ReaderModeController
import org.mozilla.fenix.collections.SaveCollectionStep
import org.mozilla.fenix.components.Analytics
import org.mozilla.fenix.components.FenixSnackbar
import org.mozilla.fenix.components.TabCollectionStorage
import org.mozilla.fenix.components.TopSiteStorage
import org.mozilla.fenix.components.metrics.Event
import org.mozilla.fenix.components.metrics.MetricController
import org.mozilla.fenix.ext.components
import org.mozilla.fenix.ext.nav
import org.mozilla.fenix.ext.settings
import org.mozilla.fenix.ext.toTab
import org.mozilla.fenix.helpers.FenixRobolectricTestRunner
import org.mozilla.fenix.home.Tab
import org.mozilla.fenix.settings.deletebrowsingdata.deleteAndQuit

@ExperimentalCoroutinesApi
@RunWith(FenixRobolectricTestRunner::class)
class DefaultBrowserToolbarControllerTest {

    private val mainThreadSurrogate = newSingleThreadContext("UI thread")
    private var swipeRefreshLayout: SwipeRefreshLayout = mockk(relaxed = true)
    private var activity: HomeActivity = mockk(relaxed = true)
    private var analytics: Analytics = mockk(relaxed = true)
    private var navController: NavController = mockk(relaxed = true)
    private var findInPageLauncher: () -> Unit = mockk(relaxed = true)
    private val sessionManager: SessionManager = mockk(relaxed = true)
    private val engineView: EngineView = mockk(relaxed = true)
    private val currentSession: Session = mockk(relaxed = true)
    private val openInFenixIntent: Intent = mockk(relaxed = true)
    private val currentSessionAsTab: Tab = mockk(relaxed = true)
    private val metrics: MetricController = mockk(relaxed = true)
    private val searchUseCases: SearchUseCases = mockk(relaxed = true)
    private val sessionUseCases: SessionUseCases = mockk(relaxed = true)
    private val scope: LifecycleCoroutineScope = mockk(relaxed = true)
    private val browserAnimator: BrowserAnimator = mockk(relaxed = true)
    private val snackbar = mockk<FenixSnackbar>(relaxed = true)
    private val tabCollectionStorage = mockk<TabCollectionStorage>(relaxed = true)
    private val topSiteStorage = mockk<TopSiteStorage>(relaxed = true)
    private val readerModeController = mockk<ReaderModeController>(relaxed = true)
    private val store: BrowserStore = BrowserStore(initialState = BrowserState(
        listOf(
            createTab("https://www.mozilla.org", id = "reader-inactive-tab"),
            createTab("https://www.mozilla.org", id = "reader-active-tab", readerState = ReaderState(active = true))
        ))
    )

    private lateinit var controller: DefaultBrowserToolbarController

    @Before
    fun setUp() {
        Dispatchers.setMain(mainThreadSurrogate)

        controller = DefaultBrowserToolbarController(
            activity = activity,
            navController = navController,
            findInPageLauncher = findInPageLauncher,
            engineView = engineView,
            browserAnimator = browserAnimator,
            customTabSession = null,
            openInFenixIntent = openInFenixIntent,
            scope = scope,
            swipeRefresh = swipeRefreshLayout,
            tabCollectionStorage = tabCollectionStorage,
            topSiteStorage = topSiteStorage,
            bookmarkTapped = mockk(),
            readerModeController = readerModeController,
            sessionManager = sessionManager,
            sharedViewModel = mockk(),
            onTabCounterClicked = { },
            onCloseTab = {}
        )

        mockkStatic(
            "org.mozilla.fenix.ext.SessionKt"
        )
        every { any<Session>().toTab(any<Context>()) } returns currentSessionAsTab

        mockkStatic(
            "org.mozilla.fenix.settings.deletebrowsingdata.DeleteAndQuitKt"
        )
        every { deleteAndQuit(any(), any(), snackbar) } just Runs

        every { activity.components.analytics } returns analytics
        every { analytics.metrics } returns metrics
        every { activity.components.useCases.sessionUseCases } returns sessionUseCases
        every { activity.components.useCases.searchUseCases } returns searchUseCases
        every { activity.components.core.sessionManager } returns sessionManager
        every { activity.components.core.store } returns store
        every { sessionManager.selectedSession } returns currentSession

        val onComplete = slot<() -> Unit>()
        every { browserAnimator.captureEngineViewAndDrawStatically(capture(onComplete)) } answers { onComplete.captured.invoke() }
    }

    @After
    fun tearDown() {
        Dispatchers.resetMain() // reset main dispatcher to the original Main dispatcher
        mainThreadSurrogate.close()
    }

    @Test
    fun handleBrowserToolbarPaste() {
        every { currentSession.id } returns "1"

        val pastedText = "Mozilla"
        controller.handleToolbarPaste(pastedText)

        verify {
            val directions = BrowserFragmentDirections.actionBrowserFragmentToSearchFragment(
                sessionId = "1",
                pastedText = pastedText
            )
            navController.nav(R.id.browserFragment, directions)
        }
    }

    @Test
    fun handleBrowserToolbarPasteAndGoSearch() {
        val pastedText = "Mozilla"

        controller.handleToolbarPasteAndGo(pastedText)
        verifyOrder {
            currentSession.searchTerms = "Mozilla"
            searchUseCases.defaultSearch.invoke(pastedText)
        }
    }

    @Test
    fun handleBrowserToolbarPasteAndGoUrl() {
        val pastedText = "https://mozilla.org"

        controller.handleToolbarPasteAndGo(pastedText)
        verifyOrder {
            currentSession.searchTerms = ""
            sessionUseCases.loadUrl(pastedText)
        }
    }

    @Test
    fun `handle BrowserMenu dismissed with all options available`() = runBlockingTest {
        val itemList: List<ToolbarMenu.Item> = listOf(
            ToolbarMenu.Item.AddToHomeScreen,
            ToolbarMenu.Item.OpenInApp
        )

        val activity = HomeActivity()

        controller = DefaultBrowserToolbarController(
            activity = activity,
            navController = navController,
            findInPageLauncher = findInPageLauncher,
            engineView = engineView,
            browserAnimator = browserAnimator,
            customTabSession = null,
            openInFenixIntent = openInFenixIntent,
            scope = this,
            swipeRefresh = swipeRefreshLayout,
            tabCollectionStorage = tabCollectionStorage,
            topSiteStorage = topSiteStorage,
            bookmarkTapped = mockk(),
            readerModeController = mockk(),
            sessionManager = mockk(),
            sharedViewModel = mockk(),
            onTabCounterClicked = { },
            onCloseTab = { }
        )

        controller.handleBrowserMenuDismissed(itemList)

        assertEquals(true, activity.settings().installPwaOpened)
        assertEquals(true, activity.settings().openInAppOpened)
    }

    @Test
    fun handleToolbarClick() {
        every { currentSession.id } returns "1"

        controller.handleToolbarClick()

        verify { metrics.track(Event.SearchBarTapped(Event.SearchBarTapped.Source.BROWSER)) }
        verify {
            val directions = BrowserFragmentDirections.actionBrowserFragmentToSearchFragment(
                sessionId = "1"
            )
            navController.nav(R.id.browserFragment, directions)
        }
    }

    @Test
    fun handleToolbarBackPress() {
        val item = ToolbarMenu.Item.Back

        controller.handleToolbarItemInteraction(item)

        verify { metrics.track(Event.BrowserMenuItemTapped(Event.BrowserMenuItemTapped.Item.BACK)) }
        verify { sessionUseCases.goBack }
    }

    @Test
    fun handleToolbarForwardPress() {
        val item = ToolbarMenu.Item.Forward

        controller.handleToolbarItemInteraction(item)

        verify { metrics.track(Event.BrowserMenuItemTapped(Event.BrowserMenuItemTapped.Item.FORWARD)) }
        verify { sessionUseCases.goForward }
    }

    @Test
    fun handleToolbarReloadPress() {
        val item = ToolbarMenu.Item.Reload

        every { activity.components.useCases.sessionUseCases } returns sessionUseCases

        controller.handleToolbarItemInteraction(item)

        verify { metrics.track(Event.BrowserMenuItemTapped(Event.BrowserMenuItemTapped.Item.RELOAD)) }
        verify { sessionUseCases.reload }
    }

    @Test
    fun handleToolbarStopPress() {
        val item = ToolbarMenu.Item.Stop

        controller.handleToolbarItemInteraction(item)

        verify { metrics.track(Event.BrowserMenuItemTapped(Event.BrowserMenuItemTapped.Item.STOP)) }
        verify { sessionUseCases.stopLoading }
    }

    @Test
    fun handleToolbarSettingsPress() = runBlocking {
        val item = ToolbarMenu.Item.Settings

        controller.handleToolbarItemInteraction(item)

        verify { metrics.track(Event.BrowserMenuItemTapped(Event.BrowserMenuItemTapped.Item.SETTINGS)) }
        verify {
            val directions = BrowserFragmentDirections.actionBrowserFragmentToSettingsFragment()
            navController.nav(R.id.browserFragment, directions)
        }
    }

    @Test
    fun handleToolbarBookmarksPress() {
        val item = ToolbarMenu.Item.Bookmarks

        controller.handleToolbarItemInteraction(item)

        verify { metrics.track(Event.BrowserMenuItemTapped(Event.BrowserMenuItemTapped.Item.BOOKMARKS)) }
        verify {
            val directions = BrowserFragmentDirections.actionGlobalBookmarkFragment(BookmarkRoot.Mobile.id)
            navController.nav(R.id.browserFragment, directions)
        }
    }

    @Test
    fun handleToolbarHistoryPress() {
        val item = ToolbarMenu.Item.History

        controller.handleToolbarItemInteraction(item)

        verify { metrics.track(Event.BrowserMenuItemTapped(Event.BrowserMenuItemTapped.Item.HISTORY)) }
        verify {
            val directions = BrowserFragmentDirections.actionGlobalHistoryFragment()
            navController.nav(R.id.browserFragment, directions)
        }
    }

    @Test
    fun handleToolbarRequestDesktopOnPress() {
        val requestDesktopSiteUseCase: SessionUseCases.RequestDesktopSiteUseCase =
            mockk(relaxed = true)
        val item = ToolbarMenu.Item.RequestDesktop(true)

        every { sessionUseCases.requestDesktopSite } returns requestDesktopSiteUseCase

        controller.handleToolbarItemInteraction(item)

        verify { metrics.track(Event.BrowserMenuItemTapped(Event.BrowserMenuItemTapped.Item.DESKTOP_VIEW_ON)) }
        verify {
            requestDesktopSiteUseCase.invoke(
                true,
                currentSession
            )
        }
    }

    @Test
    fun handleToolbarRequestDesktopOffPress() {
        val requestDesktopSiteUseCase: SessionUseCases.RequestDesktopSiteUseCase =
            mockk(relaxed = true)
        val item = ToolbarMenu.Item.RequestDesktop(false)

        every { sessionUseCases.requestDesktopSite } returns requestDesktopSiteUseCase

        controller.handleToolbarItemInteraction(item)

        verify { metrics.track(Event.BrowserMenuItemTapped(Event.BrowserMenuItemTapped.Item.DESKTOP_VIEW_OFF)) }
        verify {
            requestDesktopSiteUseCase.invoke(
                false,
                currentSession
            )
        }
    }

    @Test
    fun handleToolbarAddToTopSitesPressed() = runBlockingTest {
        val item = ToolbarMenu.Item.AddToTopSites

        controller = DefaultBrowserToolbarController(
            activity = activity,
            navController = navController,
            findInPageLauncher = findInPageLauncher,
            engineView = engineView,
            browserAnimator = browserAnimator,
            customTabSession = null,
            openInFenixIntent = openInFenixIntent,
            scope = this,
            swipeRefresh = swipeRefreshLayout,
            tabCollectionStorage = tabCollectionStorage,
            topSiteStorage = topSiteStorage,
            bookmarkTapped = mockk(),
            readerModeController = mockk(),
            sessionManager = sessionManager,
            sharedViewModel = mockk(),
            onTabCounterClicked = { },
            onCloseTab = { }
        )
        controller.ioScope = this

        controller.handleToolbarItemInteraction(item)

        verify { metrics.track(Event.BrowserMenuItemTapped(Event.BrowserMenuItemTapped.Item.ADD_TO_TOP_SITES)) }
    }

    @Test
    fun handleToolbarAddonsManagerPress() = runBlockingTest {
        val item = ToolbarMenu.Item.AddonsManager

        controller.handleToolbarItemInteraction(item)

        verify { metrics.track(Event.BrowserMenuItemTapped(Event.BrowserMenuItemTapped.Item.ADDONS_MANAGER)) }
    }

    @Test
    fun handleToolbarAddToHomeScreenPress() {
        val item = ToolbarMenu.Item.AddToHomeScreen

        controller.handleToolbarItemInteraction(item)

        verify { metrics.track(Event.BrowserMenuItemTapped(Event.BrowserMenuItemTapped.Item.ADD_TO_HOMESCREEN)) }
    }

    @Test
    fun handleToolbarSharePress() {
        val item = ToolbarMenu.Item.Share

        every { currentSession.url } returns "https://mozilla.org"

        controller.handleToolbarItemInteraction(item)

        verify { metrics.track(Event.BrowserMenuItemTapped(Event.BrowserMenuItemTapped.Item.SHARE)) }
        verify { navController.navigate(any<NavDirections>()) }
    }

    @Test
    fun handleToolbarFindInPagePress() {
        val item = ToolbarMenu.Item.FindInPage

        controller.handleToolbarItemInteraction(item)

        verify { findInPageLauncher() }
        verify { metrics.track(Event.FindInPageOpened) }
    }

    @Test
    fun handleToolbarSaveToCollectionPressWhenAtLeastOneCollectionExists() {
        val item = ToolbarMenu.Item.SaveToCollection
        val cachedTabCollections: List<TabCollection> = mockk(relaxed = true)
        every { activity.components.useCases.sessionUseCases } returns sessionUseCases
        every { activity.components.core.tabCollectionStorage.cachedTabCollections } returns cachedTabCollections

        controller.handleToolbarItemInteraction(item)

        verify {
            metrics.track(
                Event.BrowserMenuItemTapped(Event.BrowserMenuItemTapped.Item.SAVE_TO_COLLECTION)
            )
        }
        verify {
            metrics.track(
                Event.CollectionSaveButtonPressed(DefaultBrowserToolbarController.TELEMETRY_BROWSER_IDENTIFIER)
            )
        }
        verify {
            val directions =
                BrowserFragmentDirections.actionGlobalCollectionCreationFragment(
                    saveCollectionStep = SaveCollectionStep.SelectCollection,
                    tabIds = arrayOf(currentSession.id),
                    selectedTabIds = arrayOf(currentSession.id)
                )
            navController.nav(R.id.browserFragment, directions)
        }
    }

    @Test
    fun handleToolbarSaveToCollectionPressWhenNoCollectionsExists() {
        val item = ToolbarMenu.Item.SaveToCollection
        val cachedTabCollectionsEmpty: List<TabCollection> = emptyList()
        every { activity.components.useCases.sessionUseCases } returns sessionUseCases
        every { activity.components.core.tabCollectionStorage.cachedTabCollections } returns cachedTabCollectionsEmpty

        controller.handleToolbarItemInteraction(item)

        verify { metrics.track(Event.BrowserMenuItemTapped(Event.BrowserMenuItemTapped.Item.SAVE_TO_COLLECTION)) }
        verify {
            metrics.track(
                Event.CollectionSaveButtonPressed(
                    DefaultBrowserToolbarController.TELEMETRY_BROWSER_IDENTIFIER
                )
            )
        }
        verify {
            val directions =
                BrowserFragmentDirections.actionGlobalCollectionCreationFragment(
                    saveCollectionStep = SaveCollectionStep.NameCollection,
                    tabIds = arrayOf(currentSession.id),
                    selectedTabIds = arrayOf(currentSession.id)
                )
            navController.nav(R.id.browserFragment, directions)
        }
    }

    @Test
    fun handleToolbarOpenInFenixPress() {
        controller = DefaultBrowserToolbarController(
            activity = activity,
            navController = navController,
            findInPageLauncher = findInPageLauncher,
            engineView = engineView,
            browserAnimator = browserAnimator,
            customTabSession = currentSession,
            openInFenixIntent = openInFenixIntent,
            scope = scope,
            swipeRefresh = swipeRefreshLayout,
            tabCollectionStorage = tabCollectionStorage,
            topSiteStorage = topSiteStorage,
            bookmarkTapped = mockk(),
            readerModeController = mockk(),
            sessionManager = sessionManager,
            sharedViewModel = mockk(),
            onTabCounterClicked = { },
            onCloseTab = { }
        )

        val item = ToolbarMenu.Item.OpenInFenix

        every { currentSession.customTabConfig } returns mockk()
        every { activity.startActivity(any()) } just Runs

        controller.handleToolbarItemInteraction(item)

        verify { engineView.release() }
        verify { currentSession.customTabConfig = null }
        verify { sessionManager.select(currentSession) }
        verify { activity.startActivity(openInFenixIntent) }
        verify { activity.finish() }
    }

    @Test
    fun handleToolbarQuitPress() = runBlockingTest {
        val item = ToolbarMenu.Item.Quit
        val testScope = this

        controller = DefaultBrowserToolbarController(
            activity = activity,
            navController = navController,
            findInPageLauncher = findInPageLauncher,
            engineView = engineView,
            browserAnimator = browserAnimator,
            customTabSession = null,
            openInFenixIntent = openInFenixIntent,
            scope = testScope,
            swipeRefresh = swipeRefreshLayout,
            tabCollectionStorage = tabCollectionStorage,
            topSiteStorage = topSiteStorage,
            bookmarkTapped = mockk(),
            readerModeController = mockk(),
            sessionManager = sessionManager,
            sharedViewModel = mockk(),
            onTabCounterClicked = { },
            onCloseTab = { }
        )

        controller.handleToolbarItemInteraction(item)

        verify { deleteAndQuit(activity, testScope, null) }
    }
<<<<<<< HEAD
=======

    @Test
    fun handleToolbarReaderModePress() {
        val item = ToolbarMenu.Item.ReaderMode(false)

        every { currentSession.id } returns "reader-inactive-tab"
        controller.handleToolbarItemInteraction(item)
        verify { readerModeController.showReaderView() }

        every { currentSession.id } returns "reader-active-tab"
        controller.handleToolbarItemInteraction(item)
        verify { readerModeController.hideReaderView() }
    }

    @Test
    fun handleToolbarCloseTabPressWithLastPrivateSession() {
        every { currentSession.id } returns "1"
        val browsingModeManager = object : BrowsingModeManager {
            override var mode = BrowsingMode.Private
        }
        val item = TabCounterMenuItem.CloseTab
        val sessions = listOf(
            mockk<Session> {
                every { private } returns true
            }
        )

        every { currentSession.private } returns true
        every { sessionManager.sessions } returns sessions
        every { activity.browsingModeManager } returns browsingModeManager

        controller.handleTabCounterItemInteraction(item)
        verify { navController.navigate(BrowserFragmentDirections.actionGlobalHome("1")) }
        assertEquals(BrowsingMode.Normal, browsingModeManager.mode)
    }

    @Test
    fun handleToolbarCloseTabPress() {
        val tabsUseCases: TabsUseCases = mockk(relaxed = true)
        val removeTabUseCase: TabsUseCases.RemoveTabUseCase = mockk(relaxed = true)
        val item = TabCounterMenuItem.CloseTab

        every { sessionManager.sessions } returns emptyList()
        every { activity.components.useCases.tabsUseCases } returns tabsUseCases
        every { tabsUseCases.removeTab } returns removeTabUseCase

        controller.handleTabCounterItemInteraction(item)
        verify { removeTabUseCase.invoke(currentSession) }
    }

    @Test
    fun handleToolbarNewTabPress() {
        val browsingModeManager: BrowsingModeManager = DefaultBrowsingModeManager(BrowsingMode.Private) {}
        val item = TabCounterMenuItem.NewTab(false)

        every { activity.browsingModeManager } returns browsingModeManager

        controller.handleTabCounterItemInteraction(item)
        assertEquals(BrowsingMode.Normal, activity.browsingModeManager.mode)
        verify { navController.popBackStack(R.id.homeFragment, false) }
    }

    @Test
    fun handleToolbarNewPrivateTabPress() {
        val browsingModeManager: BrowsingModeManager = DefaultBrowsingModeManager(BrowsingMode.Normal) {}
        val item = TabCounterMenuItem.NewTab(true)

        every { activity.browsingModeManager } returns browsingModeManager

        controller.handleTabCounterItemInteraction(item)
        assertEquals(BrowsingMode.Private, activity.browsingModeManager.mode)
        verify { navController.popBackStack(R.id.homeFragment, false) }
    }
>>>>>>> d1cd8773
}<|MERGE_RESOLUTION|>--- conflicted
+++ resolved
@@ -550,21 +550,6 @@
 
         verify { deleteAndQuit(activity, testScope, null) }
     }
-<<<<<<< HEAD
-=======
-
-    @Test
-    fun handleToolbarReaderModePress() {
-        val item = ToolbarMenu.Item.ReaderMode(false)
-
-        every { currentSession.id } returns "reader-inactive-tab"
-        controller.handleToolbarItemInteraction(item)
-        verify { readerModeController.showReaderView() }
-
-        every { currentSession.id } returns "reader-active-tab"
-        controller.handleToolbarItemInteraction(item)
-        verify { readerModeController.hideReaderView() }
-    }
 
     @Test
     fun handleToolbarCloseTabPressWithLastPrivateSession() {
@@ -625,5 +610,4 @@
         assertEquals(BrowsingMode.Private, activity.browsingModeManager.mode)
         verify { navController.popBackStack(R.id.homeFragment, false) }
     }
->>>>>>> d1cd8773
 }