--- conflicted
+++ resolved
@@ -14,13 +14,12 @@
 
 class TrackingProtectionStoreTest {
 
-<<<<<<< HEAD
+    val session: Session = mockk(relaxed = true)
+
+
     private val initialState = defaultState()
     private val store = TrackingProtectionStore(initialState)
     private val tracker = Tracker("url", listOf())
-=======
-    val session: Session = mockk(relaxed = true)
->>>>>>> 3cdcbe4a
 
     @Test
     fun enterDetailsMode() = runBlocking {
