--- conflicted
+++ resolved
@@ -32,13 +32,9 @@
     override fun onCreate() {
         super.onCreate()
 
-<<<<<<< HEAD
         val megazordEnabled = setupMegazord()
         setupLogging(megazordEnabled)
-=======
-        Log.addSink(AndroidLogSink())
         setupCrashReporting()
->>>>>>> 59c51499
 
         if (!isMainProcess(this)) {
             // If this is not the main process then do not continue with the initialization here. Everything that
@@ -109,7 +105,6 @@
             .crashReporter
             .install(this)
     }
-<<<<<<< HEAD
 
     /**
      * Initiate Megazord sequence! Megazord Battle Mode!
@@ -142,7 +137,6 @@
             false
         }
     }
-=======
 }
 
 /**
@@ -164,5 +158,4 @@
     }
 
     return false
->>>>>>> 59c51499
 }