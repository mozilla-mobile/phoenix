--- conflicted
+++ resolved
@@ -32,13 +32,9 @@
 import mozilla.components.support.rustlog.RustLog
 import org.mozilla.fenix.GleanMetrics.ExperimentsMetrics
 import org.mozilla.fenix.components.Components
-<<<<<<< HEAD
 import org.mozilla.fenix.ext.settings
-=======
 import org.mozilla.fenix.session.NotificationSessionObserver
 import org.mozilla.fenix.session.VisibilityLifecycleCallback
-import org.mozilla.fenix.utils.Settings
->>>>>>> 16115f57
 import java.io.File
 
 @SuppressLint("Registered")
@@ -84,7 +80,7 @@
         experimentLoader = loadExperiments()
 
         // Enable the service-experiments component
-        if (Settings.getInstance(this).isExperimentationEnabled) {
+        if (this.settings.isExperimentationEnabled) {
             Experiments.initialize(
                 applicationContext,
                 mozilla.components.service.experiments.Configuration(
@@ -104,7 +100,7 @@
         }
 
         setupLeakCanary()
-        if (settings.isTelemetryEnabled) {
+        if (this.settings.isTelemetryEnabled) {
             components.analytics.metrics.start()
         }
 
