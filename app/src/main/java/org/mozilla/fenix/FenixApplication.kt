--- conflicted
+++ resolved
@@ -104,21 +104,12 @@
             components.analytics.metrics.start()
         }
 
-<<<<<<< HEAD
-        // Sets the PushFeature as the singleton instance for push messages to go to.
-        // We need the push feature setup here to deliver messages in the case where the service
-        // starts up the app first.
-        if (FeatureFlags.sendTabEnabled && components.backgroundServices.pushConfig != null) {
-            PushProcessor.install(components.backgroundServices.push)
-        }
+        setupPush()
 
         visibilityLifecycleCallback = VisibilityLifecycleCallback(getSystemService())
         registerActivityLifecycleCallbacks(visibilityLifecycleCallback)
 
         components.core.sessionManager.register(NotificationSessionObserver(this))
-=======
-        setupPush()
->>>>>>> 681257be
     }
 
     private fun registerRxExceptionHandling() {
