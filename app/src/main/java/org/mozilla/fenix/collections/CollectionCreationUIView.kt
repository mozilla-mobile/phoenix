/* This Source Code Form is subject to the terms of the Mozilla Public
 * License, v. 2.0. If a copy of the MPL was not distributed with this
 * file, You can obtain one at http://mozilla.org/MPL/2.0/. */

package org.mozilla.fenix.collections

import android.os.Handler
import android.text.InputFilter
import android.view.KeyEvent
import android.view.LayoutInflater
import android.view.View
import android.view.ViewGroup
import android.view.inputmethod.EditorInfo
import androidx.constraintlayout.widget.ConstraintSet
import androidx.core.content.ContextCompat
import androidx.recyclerview.widget.LinearLayoutManager
import androidx.recyclerview.widget.RecyclerView
import androidx.transition.AutoTransition
import androidx.transition.Transition
import androidx.transition.TransitionManager
import io.reactivex.Observable
import io.reactivex.Observer
import io.reactivex.functions.Consumer
import kotlinx.android.synthetic.main.component_collection_creation.*
import kotlinx.android.synthetic.main.component_collection_creation.view.*
import mozilla.components.support.ktx.android.view.hideKeyboard
import mozilla.components.support.ktx.android.view.showKeyboard
import org.mozilla.fenix.R
import org.mozilla.fenix.components.metrics.Event
import org.mozilla.fenix.ext.components
import org.mozilla.fenix.ext.increaseTapArea
import org.mozilla.fenix.ext.urlToTrimmedHost
import org.mozilla.fenix.home.sessioncontrol.Tab
import org.mozilla.fenix.home.sessioncontrol.TabCollection
import org.mozilla.fenix.mvi.UIView

class CollectionCreationUIView(
    container: ViewGroup,
    actionEmitter: Observer<CollectionCreationAction>,
    changesObservable: Observable<CollectionCreationChange>
) : UIView<CollectionCreationState, CollectionCreationAction, CollectionCreationChange>(
    container,
    actionEmitter,
    changesObservable
<<<<<<< HEAD
), CoroutineScope {
    private var job: Job = Job()
    override val coroutineContext: CoroutineContext
        get() = Dispatchers.Main + job
=======
) {
>>>>>>> 2467588c

    override val view = LayoutInflater.from(container.context)
        .inflate(R.layout.component_collection_creation, container, true)

    var step: SaveCollectionStep = SaveCollectionStep.SelectTabs
        private set

    private val collectionCreationTabListAdapter = CollectionCreationTabListAdapter(actionEmitter)
    private val collectionSaveListAdapter = SaveCollectionListAdapter(actionEmitter)
    private var selectedCollection: TabCollection? = null
    private var selectedTabs: Set<Tab> = setOf()
    private val selectTabsConstraints = ConstraintSet()
    private val selectCollectionConstraints = ConstraintSet()
    private val nameCollectionConstraints = ConstraintSet()
    private val transition = AutoTransition()

    init {
        transition.duration = TRANSITION_DURATION

        selectTabsConstraints.clone(collection_constraint_layout)
        selectCollectionConstraints.clone(
            view.context,
            R.layout.component_collection_creation_select_collection
        )
        nameCollectionConstraints.clone(
            view.context,
            R.layout.component_collection_creation_name_collection
        )

        view.bottom_bar_icon_button.apply {
            increaseTapArea(increaseButtonByDps)
        }

        view.name_collection_edittext.filters += InputFilter.LengthFilter(COLLECTION_NAME_MAX_LENGTH)
        view.name_collection_edittext.setOnEditorActionListener { v, actionId, _ ->
            if (actionId == EditorInfo.IME_ACTION_DONE && v.text.toString().isNotBlank()) {
                when (step) {
                    is SaveCollectionStep.NameCollection -> {
                        actionEmitter.onNext(
                            CollectionCreationAction.SaveCollectionName(
                                selectedTabs.toList(),
                                v.text.toString()
                            )
                        )
                    }
                    is SaveCollectionStep.RenameCollection -> {
                        selectedCollection?.let {
                            actionEmitter.onNext(CollectionCreationAction.RenameCollection(it, v.text.toString()))
                        }
                    }
                }
            }
            false
        }

        view.tab_list.run {
            adapter = collectionCreationTabListAdapter
            itemAnimator = null
            layoutManager = LinearLayoutManager(container.context, RecyclerView.VERTICAL, true)
        }

        view.collections_list.run {
            adapter = collectionSaveListAdapter
            layoutManager = LinearLayoutManager(container.context, RecyclerView.VERTICAL, true)
        }
    }

    @Suppress("ComplexMethod")
    override fun updateView() = Consumer<CollectionCreationState> {
        step = it.saveCollectionStep
        selectedTabs = it.selectedTabs
        selectedCollection = it.selectedTabCollection

        when (it.saveCollectionStep) {
            is SaveCollectionStep.SelectTabs -> {
                view.context.components.analytics.metrics.track(Event.CollectionTabSelectOpened)

                view.tab_list.isClickable = true

                back_button.setOnClickListener {
                    actionEmitter.onNext(CollectionCreationAction.BackPressed(SaveCollectionStep.SelectTabs))
                }
                val allSelected = it.selectedTabs.size == it.tabs.size
                select_all_button.text =
                    if (allSelected)
                        view.context.getString(R.string.create_collection_deselect_all) else
                        view.context.getString(R.string.create_collection_select_all)

                view.select_all_button.setOnClickListener {
                    if (allSelected) {
                        actionEmitter.onNext(CollectionCreationAction.DeselectAllTapped)
                    } else {
                        actionEmitter.onNext(CollectionCreationAction.SelectAllTapped)
                    }
                }

                view.bottom_button_bar_layout.setOnClickListener(null)
                view.bottom_button_bar_layout.isClickable = false

                val drawable = view.context.getDrawable(R.drawable.ic_close)
                drawable?.setTint(ContextCompat.getColor(view.context, R.color.photonWhite))
                view.bottom_bar_icon_button.setImageDrawable(drawable)

                view.bottom_bar_icon_button.setOnClickListener {
                    actionEmitter.onNext(CollectionCreationAction.Close)
                }

                TransitionManager.beginDelayedTransition(
                    view.collection_constraint_layout,
                    transition
                )
                val constraint = selectTabsConstraints
                constraint.applyTo(view.collection_constraint_layout)

                collectionCreationTabListAdapter.updateData(it.tabs, it.selectedTabs)

                back_button.text = view.context.getString(R.string.create_collection_select_tabs)

                val selectTabsText = if (it.selectedTabs.isEmpty()) {
                    view.context.getString(R.string.create_collection_save_to_collection_empty)
                } else {
                    view.context.getString(
                        if (it.selectedTabs.size == 1)
                            R.string.create_collection_save_to_collection_tab_selected else
                            R.string.create_collection_save_to_collection_tabs_selected,
                        it.selectedTabs.size
                    )
                }

                view.bottom_bar_text.text = selectTabsText

                save_button.setOnClickListener { _ ->
                    if (selectedCollection != null) {
                        actionEmitter.onNext(
                            CollectionCreationAction.SelectCollection(
                                selectedCollection!!,
                                it.selectedTabs.toList()
                            )
                        )
                    } else {
                        actionEmitter.onNext(CollectionCreationAction.SaveTabsToCollection(selectedTabs.toList()))
                    }
                }

                save_button.visibility = if (it.selectedTabs.isEmpty()) {
                    View.GONE
                } else {
                    View.VISIBLE
                }
            }
            is SaveCollectionStep.SelectCollection -> {
                view.tab_list.isClickable = false

                save_button.visibility = View.GONE

                view.bottom_bar_text.text =
                    view.context.getString(R.string.create_collection_add_new_collection)

                val drawable = view.context.getDrawable(R.drawable.ic_new)
                drawable?.setTint(ContextCompat.getColor(view.context, R.color.photonWhite))
                view.bottom_bar_icon_button.setImageDrawable(drawable)
                view.bottom_bar_icon_button.setOnClickListener {
                    actionEmitter.onNext(CollectionCreationAction.AddNewCollection)
                }

                view.bottom_button_bar_layout.isClickable = true
                view.bottom_button_bar_layout.setOnClickListener {
                    actionEmitter.onNext(CollectionCreationAction.AddNewCollection)
                }

                back_button.setOnClickListener {
                    actionEmitter.onNext(CollectionCreationAction.BackPressed(SaveCollectionStep.SelectCollection))
                }
                TransitionManager.beginDelayedTransition(
                    view.collection_constraint_layout,
                    transition
                )
                val constraint = selectCollectionConstraints
                constraint.applyTo(view.collection_constraint_layout)
                back_button.text =
                    view.context.getString(R.string.create_collection_select_collection)
            }
            is SaveCollectionStep.NameCollection -> {
                view.tab_list.isClickable = false

                collectionCreationTabListAdapter.updateData(it.selectedTabs.toList(), it.selectedTabs, true)
                back_button.setOnClickListener {
                    name_collection_edittext.hideKeyboard()
                    val handler = Handler()
                    handler.postDelayed({
                        actionEmitter.onNext(CollectionCreationAction.BackPressed(SaveCollectionStep.NameCollection))
                    }, TRANSITION_DURATION)
                }
                transition.addListener(object : Transition.TransitionListener {
                    override fun onTransitionStart(transition: Transition) {
                    }

                    override fun onTransitionEnd(transition: Transition) {
                        view.name_collection_edittext.showKeyboard()
                        transition.removeListener(this)
                    }

                    override fun onTransitionCancel(transition: Transition) {}
                    override fun onTransitionPause(transition: Transition) {}
                    override fun onTransitionResume(transition: Transition) {}
                })
                TransitionManager.beginDelayedTransition(
                    view.collection_constraint_layout,
                    transition
                )
                val constraint = nameCollectionConstraints
                constraint.applyTo(view.collection_constraint_layout)
                name_collection_edittext.setText(
                    view.context.getString(
                        R.string.create_collection_default_name,
                        it.tabCollections.size + 1
                    )
                )
                name_collection_edittext.setSelection(0, name_collection_edittext.text.length)
                back_button.text =
                    view.context.getString(R.string.create_collection_name_collection)
            }
            is SaveCollectionStep.RenameCollection -> {
                view.tab_list.isClickable = false

                it.selectedTabCollection?.let { tabCollection ->
                    tabCollection.tabs.map { tab ->
                        Tab(
                            tab.id.toString(),
                            tab.url,
                            tab.url.urlToTrimmedHost(view.context),
                            tab.title
                        )
                    }.let { tabs ->
                        collectionCreationTabListAdapter.updateData(tabs, tabs.toSet(), true)
                    }
                }

                back_button.setOnClickListener {
                    name_collection_edittext.hideKeyboard()
                    val handler = Handler()
                    handler.postDelayed({
                        actionEmitter.onNext(CollectionCreationAction.BackPressed(SaveCollectionStep.RenameCollection))
                    }, TRANSITION_DURATION)
                }
                transition.addListener(object : Transition.TransitionListener {
                    override fun onTransitionStart(transition: Transition) {
                    }

                    override fun onTransitionEnd(transition: Transition) {
                        view.name_collection_edittext.showKeyboard()
                        transition.removeListener(this)
                    }

                    override fun onTransitionCancel(transition: Transition) {}
                    override fun onTransitionPause(transition: Transition) {}
                    override fun onTransitionResume(transition: Transition) {}
                })
                TransitionManager.beginDelayedTransition(
                    view.collection_constraint_layout,
                    transition
                )
                val constraint = nameCollectionConstraints
                constraint.applyTo(view.collection_constraint_layout)
                name_collection_edittext.setText(it.selectedTabCollection?.title)
                name_collection_edittext.setSelection(0, name_collection_edittext.text.length)
                back_button.text =
                    view.context.getString(R.string.create_collection_name_collection)
            }
        }
        collectionSaveListAdapter.updateData(it.tabCollections, it.selectedTabs)
    }

    fun onResumed() {
        if (step == SaveCollectionStep.NameCollection) {
            view.name_collection_edittext.showKeyboard()
        }
    }

    fun onKey(keyCode: Int, event: KeyEvent?): Boolean {
        if (event?.action == KeyEvent.ACTION_UP && keyCode == KeyEvent.KEYCODE_BACK) {
            when (step) {
                SaveCollectionStep.SelectTabs -> {
                    actionEmitter.onNext(CollectionCreationAction.BackPressed(SaveCollectionStep.SelectTabs))
                }
                SaveCollectionStep.SelectCollection -> {
                    actionEmitter.onNext(CollectionCreationAction.BackPressed(SaveCollectionStep.SelectCollection))
                }
                SaveCollectionStep.NameCollection -> {
                    actionEmitter.onNext(CollectionCreationAction.BackPressed(SaveCollectionStep.NameCollection))
                }
                SaveCollectionStep.RenameCollection -> {
                    actionEmitter.onNext(CollectionCreationAction.BackPressed(SaveCollectionStep.RenameCollection))
                }
            }
            return true
        } else {
            return false
        }
    }

    companion object {
        private const val TRANSITION_DURATION = 200L
        private const val increaseButtonByDps = 16
        private const val COLLECTION_NAME_MAX_LENGTH = 128
    }
}<|MERGE_RESOLUTION|>--- conflicted
+++ resolved
@@ -42,15 +42,7 @@
     container,
     actionEmitter,
     changesObservable
-<<<<<<< HEAD
-), CoroutineScope {
-    private var job: Job = Job()
-    override val coroutineContext: CoroutineContext
-        get() = Dispatchers.Main + job
-=======
 ) {
->>>>>>> 2467588c
-
     override val view = LayoutInflater.from(container.context)
         .inflate(R.layout.component_collection_creation, container, true)
 
