/* This Source Code Form is subject to the terms of the Mozilla Public
 * License, v. 2.0. If a copy of the MPL was not distributed with this
 * file, You can obtain one at http://mozilla.org/MPL/2.0/. */

package org.mozilla.fenix.library

import android.content.Context
import android.graphics.ColorFilter
import android.graphics.PorterDuff
import android.graphics.PorterDuffColorFilter
import android.view.ViewGroup
import android.widget.ActionMenuView
import android.widget.ImageButton
import androidx.annotation.ColorInt
import androidx.appcompat.view.menu.ActionMenuItemView
import androidx.appcompat.widget.Toolbar
import androidx.core.content.ContextCompat
import androidx.core.view.children
import androidx.core.view.forEach
import androidx.recyclerview.widget.RecyclerView
import kotlinx.android.extensions.LayoutContainer
import kotlinx.android.synthetic.main.library_site_item.view.*
import mozilla.components.support.ktx.android.content.getColorFromAttr
import org.mozilla.fenix.R
import org.mozilla.fenix.ext.asActivity
<<<<<<< HEAD
import org.mozilla.fenix.ext.getColorFromAttr
import org.mozilla.fenix.ext.hideAndDisable
import org.mozilla.fenix.ext.showAndEnable
=======
>>>>>>> 17d183ea

open class LibraryPageView(
    override val containerView: ViewGroup
) : LayoutContainer {
    protected val context: Context inline get() = containerView.context
    protected val activity = context.asActivity()

    protected fun setUiForNormalMode(
        title: String?,
        libraryItemsList: RecyclerView
    ) {
        activity?.title = title
        setToolbarColors(
            context.getColorFromAttr(R.attr.primaryText),
            context.getColorFromAttr(R.attr.foundation)
        )
<<<<<<< HEAD
        libraryItemsList.setItemViewCacheSize(0)
        libraryItemsList.children.forEach {
                item -> item.overflow_menu.showAndEnable()
=======
        libraryItemsList.children.forEach { item ->
            item.overflow_menu.visibility = View.VISIBLE
>>>>>>> 17d183ea
        }
    }

    protected fun setUiForSelectingMode(
        title: String?,
        libraryItemsList: RecyclerView
    ) {
        activity?.title = title
        setToolbarColors(
            ContextCompat.getColor(context, R.color.white_color),
            context.getColorFromAttr(R.attr.accentHighContrast)
        )
<<<<<<< HEAD
        libraryItemsList.setItemViewCacheSize(0)
        libraryItemsList.children.forEach {
            item -> item.overflow_menu.hideAndDisable()
=======
        libraryItemsList.children.forEach { item ->
            item.overflow_menu.visibility = View.INVISIBLE
>>>>>>> 17d183ea
        }
    }

    /**
     * Adjust the colors of the [Toolbar] on the top of the screen.
     */
    private fun setToolbarColors(@ColorInt foreground: Int, @ColorInt background: Int) {
        val toolbar = activity?.findViewById<Toolbar>(R.id.navigationToolbar)

        toolbar?.apply {
            setBackgroundColor(background)
            setTitleTextColor(foreground)

            val colorFilter = PorterDuffColorFilter(foreground, PorterDuff.Mode.SRC_IN)

            overflowIcon?.colorFilter = colorFilter
            forEach { child ->
                when (child) {
                    is ImageButton -> child.drawable.colorFilter = colorFilter
                    is ActionMenuView -> themeActionMenuView(child, colorFilter)
                }
            }
        }
    }

    private fun themeActionMenuView(item: ActionMenuView, colorFilter: ColorFilter) {
        item.forEach { innerChild ->
            if (innerChild is ActionMenuItemView) {
                innerChild.compoundDrawables.forEach { drawable ->
                    item.post { drawable?.colorFilter = colorFilter }
                }
            }
        }
    }
}<|MERGE_RESOLUTION|>--- conflicted
+++ resolved
@@ -23,12 +23,9 @@
 import mozilla.components.support.ktx.android.content.getColorFromAttr
 import org.mozilla.fenix.R
 import org.mozilla.fenix.ext.asActivity
-<<<<<<< HEAD
 import org.mozilla.fenix.ext.getColorFromAttr
 import org.mozilla.fenix.ext.hideAndDisable
 import org.mozilla.fenix.ext.showAndEnable
-=======
->>>>>>> 17d183ea
 
 open class LibraryPageView(
     override val containerView: ViewGroup
@@ -45,14 +42,9 @@
             context.getColorFromAttr(R.attr.primaryText),
             context.getColorFromAttr(R.attr.foundation)
         )
-<<<<<<< HEAD
         libraryItemsList.setItemViewCacheSize(0)
         libraryItemsList.children.forEach {
                 item -> item.overflow_menu.showAndEnable()
-=======
-        libraryItemsList.children.forEach { item ->
-            item.overflow_menu.visibility = View.VISIBLE
->>>>>>> 17d183ea
         }
     }
 
@@ -65,14 +57,9 @@
             ContextCompat.getColor(context, R.color.white_color),
             context.getColorFromAttr(R.attr.accentHighContrast)
         )
-<<<<<<< HEAD
         libraryItemsList.setItemViewCacheSize(0)
         libraryItemsList.children.forEach {
             item -> item.overflow_menu.hideAndDisable()
-=======
-        libraryItemsList.children.forEach { item ->
-            item.overflow_menu.visibility = View.INVISIBLE
->>>>>>> 17d183ea
         }
     }
 
