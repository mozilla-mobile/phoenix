--- conflicted
+++ resolved
@@ -54,6 +54,7 @@
         preferences.edit().putInt(appContext.getPreferenceKey(R.string.pref_key_bounce_quick_action),
             autoBounceQuickActionSheetCount + 1).apply()
     }
+  
     fun setDefaultSearchEngineByName(name: String) {
         preferences.edit()
             .putString(appContext.getPreferenceKey(R.string.pref_key_search_engine), name)
@@ -64,7 +65,6 @@
         appContext.getPreferenceKey(R.string.pref_key_show_search_suggestions),
         true
     )
-<<<<<<< HEAD
 
     fun crashReportingEnabled(): Boolean = preferences.getBoolean(
         appContext.getPreferenceKey(R.string.pref_key_crash_reporter),
@@ -75,6 +75,4 @@
         appContext.getPreferenceKey(R.string.pref_key_remote_debugging),
         false
     )
-=======
->>>>>>> c44e3783
 }