/* This Source Code Form is subject to the terms of the Mozilla Public
 * License, v. 2.0. If a copy of the MPL was not distributed with this
 * file, You can obtain one at http://mozilla.org/MPL/2.0/. */

package org.mozilla.fenix.components.metrics

import android.content.Context
import kotlinx.coroutines.CoroutineScope
import kotlinx.coroutines.Dispatchers
import kotlinx.coroutines.Job
import kotlinx.coroutines.launch
import kotlinx.coroutines.runBlocking
import mozilla.components.service.glean.BuildConfig
import mozilla.components.service.glean.Glean
import mozilla.components.service.glean.config.Configuration
import mozilla.components.service.glean.private.NoExtraKeys
import mozilla.components.support.utils.Browsers
import org.mozilla.fenix.GleanMetrics.BookmarksManagement
import org.mozilla.fenix.GleanMetrics.ContextMenu
import org.mozilla.fenix.GleanMetrics.CrashReporter
import org.mozilla.fenix.GleanMetrics.CustomTab
import org.mozilla.fenix.GleanMetrics.ErrorPage
import org.mozilla.fenix.GleanMetrics.Events
import org.mozilla.fenix.GleanMetrics.FindInPage
import org.mozilla.fenix.GleanMetrics.History
import org.mozilla.fenix.GleanMetrics.Library
import org.mozilla.fenix.GleanMetrics.Metrics
import org.mozilla.fenix.GleanMetrics.Pings
import org.mozilla.fenix.GleanMetrics.QrScanner
import org.mozilla.fenix.GleanMetrics.QuickActionSheet
import org.mozilla.fenix.GleanMetrics.SearchDefaultEngine
import org.mozilla.fenix.ext.components
import org.mozilla.fenix.GleanMetrics.Collections
import org.mozilla.fenix.GleanMetrics.ReaderMode
import org.mozilla.fenix.GleanMetrics.SyncAccount
import org.mozilla.fenix.GleanMetrics.SyncAuth

private class EventWrapper<T : Enum<T>>(
    private val recorder: ((Map<T, String>?) -> Unit),
    private val keyMapper: ((String) -> T)? = null
) {
    private val String.asCamelCase: String
        get() = this.split("_").reduceIndexed { index, acc, s ->
            if (index == 0) acc + s
            else acc + s.capitalize()
        }

    fun track(event: Event) {
        val extras = if (keyMapper != null) {
            event.extras?.mapKeys { keyMapper.invoke(it.key.asCamelCase) }
        } else {
            null
        }

        this.recorder(extras)
    }
}

private val Event.wrapper
    get() = when (this) {
        is Event.OpenedApp -> EventWrapper(
            { Events.appOpened.record(it) },
            { Events.appOpenedKeys.valueOf(it) }
        )
        is Event.SearchBarTapped -> EventWrapper(
            { Events.searchBarTapped.record(it) },
            { Events.searchBarTappedKeys.valueOf(it) }
        )
        is Event.EnteredUrl -> EventWrapper(
            { Events.enteredUrl.record(it) },
            { Events.enteredUrlKeys.valueOf(it) }
        )
        is Event.PerformedSearch -> EventWrapper(
            {
                Metrics.searchCount[this.eventSource.countLabel].add(1)
                Events.performedSearch.record(it)
            },
            { Events.performedSearchKeys.valueOf(it) }
        )
        is Event.FindInPageOpened -> EventWrapper<NoExtraKeys>(
            { FindInPage.opened.record(it) }
        )
        is Event.FindInPageClosed -> EventWrapper<NoExtraKeys>(
            { FindInPage.closed.record(it) }
        )
        is Event.FindInPageNext -> EventWrapper<NoExtraKeys>(
            { FindInPage.nextResult.record(it) }
        )
        is Event.FindInPagePrevious -> EventWrapper<NoExtraKeys>(
            { FindInPage.previousResult.record(it) }
        )
        is Event.FindInPageSearchCommitted -> EventWrapper<NoExtraKeys>(
            { FindInPage.searchedPage.record(it) }
        )
        is Event.ContextMenuItemTapped -> EventWrapper(
            { ContextMenu.itemTapped.record(it) },
            { ContextMenu.itemTappedKeys.valueOf(it) }
        )
        is Event.CrashReporterOpened -> EventWrapper<NoExtraKeys>(
            { CrashReporter.opened.record(it) }
        )
        is Event.CrashReporterClosed -> EventWrapper(
            { CrashReporter.closed.record(it) },
            { CrashReporter.closedKeys.valueOf(it) }
        )
        is Event.BrowserMenuItemTapped -> EventWrapper(
            { Events.browserMenuAction.record(it) },
            { Events.browserMenuActionKeys.valueOf(it) }
        )
        is Event.QuickActionSheetOpened -> EventWrapper<NoExtraKeys>(
            { QuickActionSheet.opened.record(it) }
        )
        is Event.QuickActionSheetClosed -> EventWrapper<NoExtraKeys>(
            { QuickActionSheet.closed.record(it) }
        )
        is Event.QuickActionSheetShareTapped -> EventWrapper<NoExtraKeys>(
            { QuickActionSheet.shareTapped.record(it) }
        )
        is Event.QuickActionSheetBookmarkTapped -> EventWrapper<NoExtraKeys>(
            { QuickActionSheet.bookmarkTapped.record(it) }
        )
        is Event.QuickActionSheetDownloadTapped -> EventWrapper<NoExtraKeys>(
            { QuickActionSheet.downloadTapped.record(it) }
        )
        is Event.OpenedBookmarkInNewTab -> EventWrapper<NoExtraKeys>(
            { BookmarksManagement.openInNewTab.record(it) }
        )
        is Event.OpenedBookmarksInNewTabs -> EventWrapper<NoExtraKeys>(
            { BookmarksManagement.openInNewTabs.record(it) }
        )
        is Event.OpenedBookmarkInPrivateTab -> EventWrapper<NoExtraKeys>(
            { BookmarksManagement.openInPrivateTab.record(it) }
        )
        is Event.OpenedBookmarksInPrivateTabs -> EventWrapper<NoExtraKeys>(
            { BookmarksManagement.openInPrivateTabs.record(it) }
        )
        is Event.EditedBookmark -> EventWrapper<NoExtraKeys>(
            { BookmarksManagement.edited.record(it) }
        )
        is Event.MovedBookmark -> EventWrapper<NoExtraKeys>(
            { BookmarksManagement.moved.record(it) }
        )
        is Event.RemoveBookmark -> EventWrapper<NoExtraKeys>(
            { BookmarksManagement.removed.record(it) }
        )
        is Event.RemoveBookmarks -> EventWrapper<NoExtraKeys>(
            { BookmarksManagement.multiRemoved.record(it) }
        )
        is Event.ShareBookmark -> EventWrapper<NoExtraKeys>(
            { BookmarksManagement.shared.record(it) }
        )
        is Event.CopyBookmark -> EventWrapper<NoExtraKeys>(
            { BookmarksManagement.copied.record(it) }
        )
        is Event.AddBookmarkFolder -> EventWrapper<NoExtraKeys>(
            { BookmarksManagement.folderAdd.record(it) }
        )
        is Event.RemoveBookmarkFolder -> EventWrapper<NoExtraKeys>(
            { BookmarksManagement.folderRemove.record(it) }
        )
        is Event.CustomTabsMenuOpened -> EventWrapper<NoExtraKeys>(
            { CustomTab.menu.record(it) }
        )
        is Event.CustomTabsActionTapped -> EventWrapper<NoExtraKeys>(
            { CustomTab.actionButton.record(it) }
        )
        is Event.CustomTabsClosed -> EventWrapper<NoExtraKeys>(
            { CustomTab.closed.record(it) }
        )
        is Event.UriOpened -> EventWrapper<NoExtraKeys>(
            { Events.totalUriCount.add(1) }
        )
        is Event.QRScannerOpened -> EventWrapper<NoExtraKeys>(
            { QrScanner.opened.record(it) }
        )
        is Event.QRScannerPromptDisplayed -> EventWrapper<NoExtraKeys>(
            { QrScanner.promptDisplayed.record(it) }
        )
        is Event.QRScannerNavigationAllowed -> EventWrapper<NoExtraKeys>(
            { QrScanner.navigationAllowed.record(it) }
        )
        is Event.QRScannerNavigationDenied -> EventWrapper<NoExtraKeys>(
            { QrScanner.navigationDenied.record(it) }
        )
        is Event.LibraryOpened -> EventWrapper<NoExtraKeys>(
            { Library.opened.record(it) }
        )
        is Event.LibraryClosed -> EventWrapper<NoExtraKeys>(
            { Library.closed.record(it) }
        )
        is Event.LibrarySelectedItem -> EventWrapper(
            { Library.selectedItem.record(it) },
            { Library.selectedItemKeys.valueOf(it) }
        )
        is Event.ErrorPageVisited -> EventWrapper(
            { ErrorPage.visitedError.record(it) },
            { ErrorPage.visitedErrorKeys.valueOf(it) }
        )
        is Event.SyncAuthOpened -> EventWrapper<NoExtraKeys>(
            { SyncAuth.opened.record(it) }
        )
        is Event.SyncAuthClosed -> EventWrapper<NoExtraKeys>(
            { SyncAuth.closed.record(it) }
        )
        is Event.SyncAuthSignIn -> EventWrapper<NoExtraKeys>(
            { SyncAuth.signIn.record(it) }
        )
        is Event.SyncAuthScanPairing -> EventWrapper<NoExtraKeys>(
            { SyncAuth.scanPairing.record(it) }
        )
        is Event.SyncAuthCreateAccount -> EventWrapper<NoExtraKeys>(
            { SyncAuth.createAccount.record(it) }
        )
        is Event.SyncAccountOpened -> EventWrapper<NoExtraKeys>(
            { SyncAccount.opened.record(it) }
        )
        is Event.SyncAccountClosed -> EventWrapper<NoExtraKeys>(
            { SyncAccount.closed.record(it) }
        )
        is Event.SyncAccountSyncNow -> EventWrapper<NoExtraKeys>(
            { SyncAccount.syncNow.record(it) }
        )
        is Event.SyncAccountSignOut -> EventWrapper<NoExtraKeys>(
            { SyncAccount.signOut.record(it) }
        )
        is Event.PreferenceToggled -> EventWrapper(
            { Events.preferenceToggled.record(it) },
            { Events.preferenceToggledKeys.valueOf(it) }
        )
        is Event.HistoryOpened -> EventWrapper<NoExtraKeys>(
            { History.opened.record(it) }
        )
        is Event.HistoryItemShared -> EventWrapper<NoExtraKeys>(
            { History.shared.record(it) }
        )
        is Event.HistoryItemOpened -> EventWrapper<NoExtraKeys>(
            { History.openedItem.record(it) }
        )
        is Event.HistoryItemRemoved -> EventWrapper<NoExtraKeys>(
            { History.removed.record(it) }
        )
        is Event.HistoryAllItemsRemoved -> EventWrapper<NoExtraKeys>(
            { History.removedAll.record(it) }
        )
        is Event.CollectionRenamed -> EventWrapper<NoExtraKeys>(
            { Collections.renamed.record(it) }
        )
        is Event.CollectionTabRestored -> EventWrapper<NoExtraKeys>(
            { Collections.tabRestored.record(it) }
        )
        is Event.CollectionAllTabsRestored -> EventWrapper<NoExtraKeys>(
            { Collections.allTabsRestored.record(it) }
        )
        is Event.CollectionTabRemoved -> EventWrapper<NoExtraKeys>(
            { Collections.tabRemoved.record(it) }
        )
        is Event.CollectionShared -> EventWrapper<NoExtraKeys>(
            { Collections.shared.record(it) }
        )
        is Event.CollectionRemoved -> EventWrapper<NoExtraKeys>(
            { Collections.removed.record(it) }
        )
        is Event.CollectionTabSelectOpened -> EventWrapper<NoExtraKeys>(
            { Collections.tabSelectOpened.record(it) }
        )
<<<<<<< HEAD
        is Event.ReaderModeOpened -> EventWrapper<NoExtraKeys>(
            { ReaderMode.opened.record(it) }
        )
        is Event.ReaderModeClosed -> EventWrapper<NoExtraKeys>(
            { ReaderMode.closed.record(it) }
        )
        is Event.ReaderModeAppearanceOpened -> EventWrapper<NoExtraKeys>(
            { ReaderMode.appearance.record(it) }
=======
        is Event.CollectionTabLongPressed -> EventWrapper<NoExtraKeys>(
            { Collections.longPress.record(it) }
        )
        is Event.CollectionSaveButtonPressed -> EventWrapper(
            { Collections.saveButton.record(it) },
            { Collections.saveButtonKeys.valueOf(it) }
        )
        is Event.CollectionAddTabPressed -> EventWrapper<NoExtraKeys>(
            { Collections.addTabButton.record(it) }
>>>>>>> 2e7a6186
        )

        // Don't track other events with Glean
        else -> null
    }

class GleanMetricsService(private val context: Context) : MetricsService {
    private var initialized = false
    /*
     * We need to keep an eye on when we are done starting so that we don't
     * accidentally stop ourselves before we've ever started.
     */
    private lateinit var starter: Job

    private val activationPing = ActivationPing(context)

    override fun start() {
        Glean.setUploadEnabled(true)

        if (initialized) return
        initialized = true

        starter = CoroutineScope(Dispatchers.IO).launch {
            Glean.registerPings(Pings)
            Glean.initialize(context, Configuration(channel = BuildConfig.BUILD_TYPE))

            Metrics.apply {
                defaultBrowser.set(Browsers.all(context).isDefaultBrowser)
                MozillaProductDetector.getMozillaBrowserDefault(context)?.also {
                    defaultMozBrowser.set(it)
                }
                mozillaProducts.set(MozillaProductDetector.getInstalledMozillaProducts(context))
            }

            SearchDefaultEngine.apply {
                val defaultEngine = context
                    .components
                    .search
                    .searchEngineManager
                    .defaultSearchEngine ?: return@apply

                code.set(defaultEngine.identifier)
                name.set(defaultEngine.name)
                submissionUrl.set(defaultEngine.buildSearchUrl(""))
            }

            activationPing.checkAndSend()
        }
    }

    override fun stop() {
        /*
         * We cannot stop until we're done starting.
         */
        runBlocking { starter.join(); }
        Glean.setUploadEnabled(false)
    }

    override fun track(event: Event) {
        event.wrapper?.track(event)
    }

    override fun shouldTrack(event: Event): Boolean {
        return event.wrapper != null
    }
}<|MERGE_RESOLUTION|>--- conflicted
+++ resolved
@@ -263,16 +263,12 @@
         is Event.CollectionTabSelectOpened -> EventWrapper<NoExtraKeys>(
             { Collections.tabSelectOpened.record(it) }
         )
-<<<<<<< HEAD
         is Event.ReaderModeOpened -> EventWrapper<NoExtraKeys>(
             { ReaderMode.opened.record(it) }
         )
-        is Event.ReaderModeClosed -> EventWrapper<NoExtraKeys>(
-            { ReaderMode.closed.record(it) }
-        )
         is Event.ReaderModeAppearanceOpened -> EventWrapper<NoExtraKeys>(
             { ReaderMode.appearance.record(it) }
-=======
+        )
         is Event.CollectionTabLongPressed -> EventWrapper<NoExtraKeys>(
             { Collections.longPress.record(it) }
         )
@@ -282,7 +278,6 @@
         )
         is Event.CollectionAddTabPressed -> EventWrapper<NoExtraKeys>(
             { Collections.addTabButton.record(it) }
->>>>>>> 2e7a6186
         )
 
         // Don't track other events with Glean
