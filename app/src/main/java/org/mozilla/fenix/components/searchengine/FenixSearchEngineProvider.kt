--- conflicted
+++ resolved
@@ -169,7 +169,7 @@
         val installedIdentifiers = installedSearchEngineIdentifiers(context)
         val engineList = loadedSearchEngines.await()
 
-        return@runBlocking engineList.copy(
+        return@runBlockingIncrement engineList.copy(
             list = engineList.list.filterNot { installedIdentifiers.contains(it.identifier) }
         )
     }
@@ -182,11 +182,7 @@
         context: Context,
         searchEngine: SearchEngine,
         isCustom: Boolean = false
-<<<<<<< HEAD
     ) = runBlockingIncrement {
-=======
-    ) = runBlocking {
->>>>>>> b65c7984
         if (isCustom) {
             val searchUrl = searchEngine.getSearchTemplate()
             CustomSearchEngineStore.addSearchEngine(context, searchEngine.name, searchUrl)
@@ -205,11 +201,7 @@
         context: Context,
         searchEngine: SearchEngine,
         isCustom: Boolean = false
-<<<<<<< HEAD
     ) = runBlockingIncrement {
-=======
-    ) = runBlocking {
->>>>>>> b65c7984
         if (isCustom) {
             CustomSearchEngineStore.removeSearchEngine(context, searchEngine.identifier)
             reload()
