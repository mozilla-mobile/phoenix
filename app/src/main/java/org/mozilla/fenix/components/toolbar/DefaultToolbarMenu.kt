--- conflicted
+++ resolved
@@ -339,24 +339,11 @@
 
     private fun getSyncItemTitle() =
         accountManager.accountProfileEmail ?: context.getString(R.string.sync_menu_sign_in)
-<<<<<<< HEAD
 
     @VisibleForTesting(otherwise = PRIVATE)
     var coreMenuItems = coreMenuItems()
 
     override var menuBuilder = buildMenu()
-=======
-
-    val syncMenuItem = BrowserMenuImageText(
-        getSyncItemTitle(),
-        R.drawable.ic_signed_out,
-        primaryTextColor()
-    ) {
-        onItemTapped.invoke(
-            ToolbarMenu.Item.SyncAccount(accountManager.accountState)
-        )
-    }
->>>>>>> 2c538dbb
 
     private fun coreMenuItems(): List<BrowserMenuItem> {
         val syncMenuItem = BrowserMenuImageText(
@@ -397,7 +384,6 @@
             if (shouldUseBottomToolbar) BrowserMenuDivider() else null,
             if (shouldUseBottomToolbar) menuToolbar else null
         )
-
     }
 
     private fun handleBookmarkItemTapped() {
@@ -459,7 +445,6 @@
             }
         }
     }
-
 
     init {
         // Observe account state changes, and update menu item builder with a new set of items.
