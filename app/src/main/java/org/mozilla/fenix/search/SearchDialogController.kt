--- conflicted
+++ resolved
@@ -182,15 +182,9 @@
     }
 
     override fun handleSearchShortcutEngineSelected(searchEngine: SearchEngine) {
-<<<<<<< HEAD
         focusToolbar()
-        store.dispatch(SearchFragmentAction.SearchShortcutEngineSelected(searchEngine))
-        val isCustom =
-            CustomSearchEngineStore.isCustomSearchEngine(activity, searchEngine.identifier)
-=======
         fragmentStore.dispatch(SearchFragmentAction.SearchShortcutEngineSelected(searchEngine))
         val isCustom = searchEngine.type == SearchEngine.Type.CUSTOM
->>>>>>> 1ca34a2b
         metrics.track(Event.SearchShortcutSelected(searchEngine, isCustom))
     }
 
