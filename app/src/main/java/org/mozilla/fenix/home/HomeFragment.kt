/* This Source Code Form is subject to the terms of the Mozilla Public
 * License, v. 2.0. If a copy of the MPL was not distributed with this
 * file, You can obtain one at http://mozilla.org/MPL/2.0/. */

package org.mozilla.fenix.home

import android.animation.Animator
import android.content.Context
import android.content.DialogInterface
import android.graphics.drawable.BitmapDrawable
import android.graphics.drawable.ColorDrawable
import android.os.Bundle
import android.os.StrictMode
import android.view.Display.FLAG_SECURE
import android.view.Gravity
import android.view.LayoutInflater
import android.view.View
import android.view.ViewGroup
import android.widget.Button
import android.widget.LinearLayout
import android.widget.PopupWindow
import androidx.appcompat.app.AlertDialog
import androidx.appcompat.content.res.AppCompatResources
import androidx.constraintlayout.widget.ConstraintLayout
import androidx.constraintlayout.widget.ConstraintSet
import androidx.constraintlayout.widget.ConstraintSet.BOTTOM
import androidx.constraintlayout.widget.ConstraintSet.PARENT_ID
import androidx.constraintlayout.widget.ConstraintSet.TOP
import androidx.coordinatorlayout.widget.CoordinatorLayout
import androidx.core.content.ContextCompat
import androidx.core.view.doOnLayout
import androidx.core.view.isVisible
import androidx.core.view.updateLayoutParams
import androidx.fragment.app.Fragment
import androidx.fragment.app.activityViewModels
import androidx.fragment.app.viewModels
import androidx.lifecycle.Observer
import androidx.lifecycle.ViewModelProvider
import androidx.lifecycle.lifecycleScope
import androidx.navigation.fragment.findNavController
import androidx.navigation.fragment.navArgs
import androidx.recyclerview.widget.LinearLayoutManager
import androidx.recyclerview.widget.RecyclerView
import androidx.recyclerview.widget.RecyclerView.SCROLL_STATE_IDLE
import com.google.android.material.snackbar.Snackbar
import kotlinx.android.synthetic.main.fragment_home.*
import kotlinx.android.synthetic.main.fragment_home.view.*
import kotlinx.android.synthetic.main.no_collections_message.view.*
import kotlinx.coroutines.Dispatchers.IO
import kotlinx.coroutines.Dispatchers.Main
import kotlinx.coroutines.ExperimentalCoroutinesApi
import kotlinx.coroutines.delay
import kotlinx.coroutines.launch
import kotlinx.coroutines.withContext
import mozilla.appservices.places.BookmarkRoot
import mozilla.components.browser.menu.view.MenuButton
import mozilla.components.browser.session.Session
import mozilla.components.browser.session.SessionManager
import mozilla.components.browser.state.selector.findTab
import mozilla.components.browser.state.selector.getNormalOrPrivateTabs
import mozilla.components.browser.state.selector.normalTabs
import mozilla.components.browser.state.selector.privateTabs
import mozilla.components.browser.state.state.BrowserState
import mozilla.components.browser.state.store.BrowserStore
import mozilla.components.concept.sync.AccountObserver
import mozilla.components.concept.sync.AuthType
import mozilla.components.concept.sync.OAuthAccount
import mozilla.components.feature.tab.collections.TabCollection
import mozilla.components.feature.top.sites.TopSitesConfig
import mozilla.components.feature.top.sites.TopSitesFeature
import mozilla.components.lib.state.ext.consumeFrom
import mozilla.components.support.base.feature.ViewBoundFeatureWrapper
import mozilla.components.support.ktx.android.content.res.resolveAttribute
import org.mozilla.fenix.BrowserDirection
import org.mozilla.fenix.FeatureFlags
import org.mozilla.fenix.HomeActivity
import org.mozilla.fenix.R
import org.mozilla.fenix.browser.BrowserAnimator.Companion.getToolbarNavOptions
import org.mozilla.fenix.browser.browsingmode.BrowsingMode
import org.mozilla.fenix.cfr.SearchWidgetCFR
import org.mozilla.fenix.components.FenixSnackbar
import org.mozilla.fenix.components.PrivateShortcutCreateManager
import org.mozilla.fenix.components.StoreProvider
import org.mozilla.fenix.components.TabCollectionStorage
import org.mozilla.fenix.components.metrics.Event
import org.mozilla.fenix.components.tips.FenixTipManager
import org.mozilla.fenix.components.tips.Tip
import org.mozilla.fenix.components.tips.providers.MasterPasswordTipProvider
import org.mozilla.fenix.components.toolbar.TabCounterMenu
import org.mozilla.fenix.components.toolbar.ToolbarPosition
import org.mozilla.fenix.ext.components
import org.mozilla.fenix.ext.hideToolbar
import org.mozilla.fenix.ext.metrics
import org.mozilla.fenix.ext.nav
import org.mozilla.fenix.ext.requireComponents
import org.mozilla.fenix.ext.resetPoliciesAfter
import org.mozilla.fenix.ext.sessionsOfType
import org.mozilla.fenix.ext.settings
import org.mozilla.fenix.home.sessioncontrol.DefaultSessionControlController
import org.mozilla.fenix.home.sessioncontrol.SessionControlInteractor
import org.mozilla.fenix.home.sessioncontrol.SessionControlView
import org.mozilla.fenix.home.sessioncontrol.viewholders.CollectionViewHolder
import org.mozilla.fenix.home.sessioncontrol.viewholders.topsites.DefaultTopSitesView
import org.mozilla.fenix.onboarding.FenixOnboarding
import org.mozilla.fenix.settings.SupportUtils
import org.mozilla.fenix.settings.SupportUtils.SumoTopic.HELP
import org.mozilla.fenix.settings.deletebrowsingdata.deleteAndQuit
import org.mozilla.fenix.theme.ThemeManager
import org.mozilla.fenix.utils.FragmentPreDrawManager
import org.mozilla.fenix.utils.ToolbarPopupWindow
import org.mozilla.fenix.utils.allowUndo
import org.mozilla.fenix.whatsnew.WhatsNew
import java.lang.ref.WeakReference
import kotlin.math.min

@ExperimentalCoroutinesApi
@Suppress("TooManyFunctions", "LargeClass")
class HomeFragment : Fragment() {
    private val args by navArgs<HomeFragmentArgs>()
    private lateinit var bundleArgs: Bundle

    private val homeViewModel: HomeScreenViewModel by viewModels {
        ViewModelProvider.AndroidViewModelFactory(requireActivity().application)
    }

    private val snackbarAnchorView: View?
        get() = when (requireContext().settings().toolbarPosition) {
            ToolbarPosition.BOTTOM -> toolbarLayout
            ToolbarPosition.TOP -> null
        }

    private val browsingModeManager get() = (activity as HomeActivity).browsingModeManager

    private val collectionStorageObserver = object : TabCollectionStorage.Observer {
        override fun onCollectionCreated(title: String, sessions: List<Session>) {
            scrollAndAnimateCollection()
        }

        override fun onTabsAdded(tabCollection: TabCollection, sessions: List<Session>) {
            scrollAndAnimateCollection(tabCollection)
        }

        override fun onCollectionRenamed(tabCollection: TabCollection, title: String) {
            showRenamedSnackbar()
        }
    }

    private val sessionManager: SessionManager
        get() = requireComponents.core.sessionManager
    private val store: BrowserStore
        get() = requireComponents.core.store

    private val onboarding by lazy {
        StrictMode.allowThreadDiskReads().resetPoliciesAfter {
            FenixOnboarding(requireContext())
        }
    }

    private lateinit var homeFragmentStore: HomeFragmentStore
    private var _sessionControlInteractor: SessionControlInteractor? = null
    protected val sessionControlInteractor: SessionControlInteractor
        get() = _sessionControlInteractor!!

    private var sessionControlView: SessionControlView? = null
    private lateinit var currentMode: CurrentMode

    private val topSitesFeature = ViewBoundFeatureWrapper<TopSitesFeature>()

    override fun onCreate(savedInstanceState: Bundle?) {
        super.onCreate(savedInstanceState)
        postponeEnterTransition()
        bundleArgs = args.toBundle()
        lifecycleScope.launch(IO) {
            if (!onboarding.userHasBeenOnboarded()) {
                requireComponents.analytics.metrics.track(Event.OpenedAppFirstRun)
            }
        }
    }

    @Suppress("LongMethod")
    override fun onCreateView(
        inflater: LayoutInflater,
        container: ViewGroup?,
        savedInstanceState: Bundle?
    ): View? {
        val view = inflater.inflate(R.layout.fragment_home, container, false)
        val activity = activity as HomeActivity
        val components = requireComponents

        currentMode = CurrentMode(
            view.context,
            onboarding,
            browsingModeManager,
            ::dispatchModeChanges
        )

        homeFragmentStore = StoreProvider.get(this) {
            HomeFragmentStore(
                HomeFragmentState(
                    collections = components.core.tabCollectionStorage.cachedTabCollections,
                    expandedCollections = emptySet(),
                    mode = currentMode.getCurrentMode(),
                    topSites = components.core.topSitesStorage.cachedTopSites,
                    tip = StrictMode.allowThreadDiskReads().resetPoliciesAfter {
                        FenixTipManager(
                            listOf(
                                MasterPasswordTipProvider(
                                    requireContext(),
                                    ::navToSavedLogins,
                                    ::dismissTip
                                )
                            )
                        ).getTip()
                    },
                    showCollectionPlaceholder = components.settings.showCollectionsPlaceholderOnHome
                )
            )
        }

        topSitesFeature.set(
            feature = TopSitesFeature(
                view = DefaultTopSitesView(homeFragmentStore),
                storage = components.core.topSitesStorage,
                config = ::getTopSitesConfig
            ),
            owner = this,
            view = view
        )

        _sessionControlInteractor = SessionControlInteractor(
            DefaultSessionControlController(
                activity = activity,
                settings = components.settings,
                engine = components.core.engine,
                metrics = components.analytics.metrics,
                sessionManager = sessionManager,
                tabCollectionStorage = components.core.tabCollectionStorage,
                addTabUseCase = components.useCases.tabsUseCases.addTab,
                fragmentStore = homeFragmentStore,
                navController = findNavController(),
                viewLifecycleScope = viewLifecycleOwner.lifecycleScope,
                hideOnboarding = ::hideOnboardingAndOpenSearch,
                registerCollectionStorageObserver = ::registerCollectionStorageObserver,
                showDeleteCollectionPrompt = ::showDeleteCollectionPrompt,
                showTabTray = ::openTabTray,
                handleSwipedItemDeletionCancel = ::handleSwipedItemDeletionCancel
            )
        )

        updateLayout(view)
        sessionControlView = SessionControlView(
            view.sessionControlRecyclerView,
            viewLifecycleOwner,
            sessionControlInteractor,
            homeViewModel
        )

        updateSessionControlView(view)

        activity.themeManager.applyStatusBarTheme(activity)
        return view
    }

    private fun dismissTip(tip: Tip) {
        sessionControlInteractor.onCloseTip(tip)
    }

    /**
     * Returns a [TopSitesConfig] which specifies how many top sites to display and whether or
     * not frequently visited sites should be displayed.
     */
    private fun getTopSitesConfig(): TopSitesConfig {
        val settings = requireContext().settings()
        return TopSitesConfig(settings.topSitesMaxLimit, settings.showTopFrecentSites)
    }

    /**
     * The [SessionControlView] is forced to update with our current state when we call
     * [HomeFragment.onCreateView] in order to be able to draw everything at once with the current
     * data in our store. The [View.consumeFrom] coroutine dispatch
     * doesn't get run right away which means that we won't draw on the first layout pass.
     */
    private fun updateSessionControlView(view: View) {
        if (browsingModeManager.mode == BrowsingMode.Private) {
            view.consumeFrom(homeFragmentStore, viewLifecycleOwner) {
                sessionControlView?.update(it)
            }
        } else {
            sessionControlView?.update(homeFragmentStore.state)

            view.consumeFrom(homeFragmentStore, viewLifecycleOwner) {
                sessionControlView?.update(it)
            }
        }
    }

    private fun updateLayout(view: View) {
        when (view.context.settings().toolbarPosition) {
            ToolbarPosition.TOP -> {
                view.toolbarLayout.layoutParams = CoordinatorLayout.LayoutParams(
                    ConstraintLayout.LayoutParams.MATCH_PARENT,
                    ConstraintLayout.LayoutParams.WRAP_CONTENT
                ).apply {
                    gravity = Gravity.TOP
                }

                ConstraintSet().apply {
                    clone(view.toolbarLayout)
                    clear(view.bottom_bar.id, BOTTOM)
                    clear(view.bottomBarShadow.id, BOTTOM)
                    connect(view.bottom_bar.id, TOP, PARENT_ID, TOP)
                    connect(view.bottomBarShadow.id, TOP, view.bottom_bar.id, BOTTOM)
                    connect(view.bottomBarShadow.id, BOTTOM, PARENT_ID, BOTTOM)
                    applyTo(view.toolbarLayout)
                }

                view.bottom_bar.background = AppCompatResources.getDrawable(
                    view.context,
                    view.context.theme.resolveAttribute(R.attr.bottomBarBackgroundTop)
                )

                view.homeAppBar.updateLayoutParams<ViewGroup.MarginLayoutParams> {
                    topMargin = resources.getDimensionPixelSize(R.dimen.home_fragment_top_toolbar_header_margin)
                }
            }
            ToolbarPosition.BOTTOM -> {
            }
        }
    }

    @Suppress("LongMethod", "ComplexMethod")
    override fun onViewCreated(view: View, savedInstanceState: Bundle?) {
        super.onViewCreated(view, savedInstanceState)

        FragmentPreDrawManager(this).execute {
            val homeViewModel: HomeScreenViewModel by activityViewModels {
                ViewModelProvider.NewInstanceFactory() // this is a workaround for #4652
            }
            homeViewModel.layoutManagerState?.also { parcelable ->
                sessionControlView!!.view.layoutManager?.onRestoreInstanceState(parcelable)
            }
            homeViewModel.layoutManagerState = null

            // We have to delay so that the keyboard collapses and the view is resized before the
            // animation from SearchFragment happens
            delay(ANIMATION_DELAY)
        }

        viewLifecycleOwner.lifecycleScope.launch(IO) {
            // This is necessary due to a bug in viewLifecycleOwner. See:
            // https://github.com/mozilla-mobile/android-components/blob/master/components/lib/state/src/main/java/mozilla/components/lib/state/ext/Fragment.kt#L32-L56
            // TODO remove when viewLifecycleOwner is fixed
            val context = context ?: return@launch

            val iconSize =
                context.resources.getDimensionPixelSize(R.dimen.preference_icon_drawable_size)

            val searchEngine = context.components.search.provider.getDefaultEngine(context)
            val searchIcon = BitmapDrawable(context.resources, searchEngine.icon)
            searchIcon.setBounds(0, 0, iconSize, iconSize)

            withContext(Main) {
                search_engine_icon?.setImageDrawable(searchIcon)
            }
        }

        createHomeMenu(requireContext(), WeakReference(view.menuButton))
        val tabCounterMenu = TabCounterMenu(
            view.context,
            metrics = view.context.components.analytics.metrics
        ) {
            if (it is TabCounterMenu.Item.NewTab) {
                (activity as HomeActivity).browsingModeManager.mode = it.mode
            }
        }
        val inverseBrowsingMode = when ((activity as HomeActivity).browsingModeManager.mode) {
            BrowsingMode.Normal -> BrowsingMode.Private
            BrowsingMode.Private -> BrowsingMode.Normal
        }
        tabCounterMenu.updateMenu(showOnly = inverseBrowsingMode)
        view.tab_button.setOnLongClickListener {
            tabCounterMenu.menuController.show(anchor = it)
            true
        }

        view.menuButton.setColorFilter(
            ContextCompat.getColor(
                requireContext(),
                ThemeManager.resolveAttribute(R.attr.primaryText, requireContext())
            )
        )

        view.toolbar.compoundDrawablePadding =
            view.resources.getDimensionPixelSize(R.dimen.search_bar_search_engine_icon_padding)
        view.toolbar_wrapper.setOnClickListener {
            hideOnboardingIfNeeded()
            navigateToSearch()
            requireComponents.analytics.metrics.track(Event.SearchBarTapped(Event.SearchBarTapped.Source.HOME))
        }

        view.toolbar_wrapper.setOnLongClickListener {
            ToolbarPopupWindow.show(
                WeakReference(it),
                handlePasteAndGo = sessionControlInteractor::onPasteAndGo,
                handlePaste = sessionControlInteractor::onPaste,
                copyVisible = false
            )
            true
        }

        view.tab_button.setOnClickListener {
            openTabTray()
        }

        PrivateBrowsingButtonView(
            privateBrowsingButton,
            browsingModeManager
        ) { newMode ->
            if (newMode == BrowsingMode.Private) {
                requireContext().settings().incrementNumTimesPrivateModeOpened()
            }

            if (onboarding.userHasBeenOnboarded()) {
                homeFragmentStore.dispatch(
                    HomeFragmentAction.ModeChange(Mode.fromBrowsingMode(newMode))
                )
            }
        }

        // We call this onLayout so that the bottom bar width is correctly set for us to center
        // the CFR in.
        view.toolbar_wrapper.doOnLayout {
            val willNavigateToSearch =
                !bundleArgs.getBoolean(FOCUS_ON_ADDRESS_BAR) && FeatureFlags.newSearchExperience
            if (!browsingModeManager.mode.isPrivate && !willNavigateToSearch) {
                SearchWidgetCFR(
                    context = view.context,
                    settings = view.context.settings(),
                    metrics = view.context.components.analytics.metrics
                ) {
                    view.toolbar_wrapper
                }.displayIfNecessary()
            }
        }

        if (browsingModeManager.mode.isPrivate) {
            requireActivity().window.addFlags(FLAG_SECURE)
        } else {
            requireActivity().window.clearFlags(FLAG_SECURE)
        }

        consumeFrom(requireComponents.core.store) {
            updateTabCounter(it)
        }

        bundleArgs.getString(SESSION_TO_DELETE)?.also {
            if (it == ALL_NORMAL_TABS || it == ALL_PRIVATE_TABS) {
                removeAllTabsAndShowSnackbar(it)
            } else {
                removeTabAndShowSnackbar(it)
            }
        }

        updateTabCounter(requireComponents.core.store.state)

        if (bundleArgs.getBoolean(FOCUS_ON_ADDRESS_BAR) && FeatureFlags.newSearchExperience) {
            navigateToSearch()
        }
    }

    private fun removeAllTabsAndShowSnackbar(sessionCode: String) {
        val tabs = sessionManager.sessionsOfType(private = sessionCode == ALL_PRIVATE_TABS).toList()
        val selectedIndex = sessionManager
            .selectedSession?.let { sessionManager.sessions.indexOf(it) } ?: SessionManager.NO_SELECTION

        val snapshot = tabs
            .map(sessionManager::createSessionSnapshot)
            .let { SessionManager.Snapshot(it, selectedIndex) }

        tabs.forEach {
            requireComponents.useCases.tabsUseCases.removeTab(it)
        }

        val snackbarMessage = if (sessionCode == ALL_PRIVATE_TABS) {
            getString(R.string.snackbar_private_tabs_closed)
        } else {
            getString(R.string.snackbar_tabs_closed)
        }

        viewLifecycleOwner.lifecycleScope.allowUndo(
            requireView(),
            snackbarMessage,
            requireContext().getString(R.string.snackbar_deleted_undo),
            {
                sessionManager.restore(snapshot)
            },
            operation = { },
            anchorView = snackbarAnchorView
        )
    }

    private fun removeTabAndShowSnackbar(sessionId: String) {
        sessionManager.findSessionById(sessionId)?.let { session ->
            val snapshot = sessionManager.createSessionSnapshot(session)
            val state = store.state.findTab(sessionId)?.engineState?.engineSessionState
            val isSelected =
                session.id == requireComponents.core.store.state.selectedTabId ?: false

            requireComponents.useCases.tabsUseCases.removeTab(sessionId)

            val snackbarMessage = if (snapshot.session.private) {
                requireContext().getString(R.string.snackbar_private_tab_closed)
            } else {
                requireContext().getString(R.string.snackbar_tab_closed)
            }

            viewLifecycleOwner.lifecycleScope.allowUndo(
                requireView(),
                snackbarMessage,
                requireContext().getString(R.string.snackbar_deleted_undo),
                {
                    sessionManager.add(
                        snapshot.session,
                        isSelected,
                        engineSessionState = state
                    )
                    findNavController().navigate(
                        HomeFragmentDirections.actionGlobalBrowser(null)
                    )
                },
                operation = { },
                anchorView = snackbarAnchorView
            )
        }
    }

    override fun onDestroyView() {
        super.onDestroyView()
        _sessionControlInteractor = null
        sessionControlView = null
        bundleArgs.clear()
        requireActivity().window.clearFlags(FLAG_SECURE)
    }

    override fun onStart() {
        super.onStart()
        subscribeToTabCollections()

        val context = requireContext()
        val components = context.components

        homeFragmentStore.dispatch(
            HomeFragmentAction.Change(
                collections = components.core.tabCollectionStorage.cachedTabCollections,
                mode = currentMode.getCurrentMode(),
                topSites = components.core.topSitesStorage.cachedTopSites,
                tip = StrictMode.allowThreadDiskReads().resetPoliciesAfter {
                    FenixTipManager(
                        listOf(
                            MasterPasswordTipProvider(
                                requireContext(),
                                ::navToSavedLogins,
                                ::dismissTip
                            )
                        )
                    ).getTip()
                },
                showCollectionPlaceholder = components.settings.showCollectionsPlaceholderOnHome
            )
        )

        requireComponents.backgroundServices.accountManagerAvailableQueue.runIfReadyOrQueue {
            // By the time this code runs, we may not be attached to a context or have a view lifecycle owner.
            if ((this@HomeFragment).view?.context == null) {
                return@runIfReadyOrQueue
            }

            requireComponents.backgroundServices.accountManager.register(
                currentMode,
                owner = this@HomeFragment.viewLifecycleOwner
            )
            requireComponents.backgroundServices.accountManager.register(object : AccountObserver {
                override fun onAuthenticated(account: OAuthAccount, authType: AuthType) {
                    if (authType != AuthType.Existing) {
                        view?.let {
                            FenixSnackbar.make(
                                view = it,
                                duration = Snackbar.LENGTH_SHORT,
                                isDisplayedWithBrowserToolbar = false
                            )
                                .setText(it.context.getString(R.string.onboarding_firefox_account_sync_is_on))
                                .setAnchorView(toolbarLayout)
                                .show()
                        }
                    }
                }
            }, owner = this@HomeFragment.viewLifecycleOwner)
        }

        if (context.settings().showPrivateModeContextualFeatureRecommender &&
            browsingModeManager.mode.isPrivate
        ) {
            recommendPrivateBrowsingShortcut()
        }

        // We only want this observer live just before we navigate away to the collection creation screen
        requireComponents.core.tabCollectionStorage.unregister(collectionStorageObserver)

        lifecycleScope.launch(IO) {
            requireComponents.reviewPromptController.promptReview(requireActivity())
        }
    }

    private fun navToSavedLogins() {
        findNavController().navigate(HomeFragmentDirections.actionGlobalSavedLoginsAuthFragment())
    }

    private fun dispatchModeChanges(mode: Mode) {
        if (mode != Mode.fromBrowsingMode(browsingModeManager.mode)) {
            homeFragmentStore.dispatch(HomeFragmentAction.ModeChange(mode))
        }
    }

    private fun showDeleteCollectionPrompt(
        tabCollection: TabCollection,
        title: String?,
        message: String,
        wasSwiped: Boolean,
        handleSwipedItemDeletionCancel: () -> Unit
    ) {
        val context = context ?: return
        AlertDialog.Builder(context).apply {
            setTitle(title)
            setMessage(message)
            setNegativeButton(R.string.tab_collection_dialog_negative) { dialog: DialogInterface, _ ->
                if (wasSwiped) {
                    handleSwipedItemDeletionCancel()
                }
                dialog.cancel()
            }
            setPositiveButton(R.string.tab_collection_dialog_positive) { dialog: DialogInterface, _ ->
                viewLifecycleOwner.lifecycleScope.launch(IO) {
                    context.components.core.tabCollectionStorage.removeCollection(tabCollection)
                    context.components.analytics.metrics.track(Event.CollectionRemoved)
                }.invokeOnCompletion {
                    dialog.dismiss()
                }
            }
            create()
        }.show()
    }

    override fun onStop() {
        super.onStop()
        val homeViewModel: HomeScreenViewModel by activityViewModels {
            ViewModelProvider.NewInstanceFactory() // this is a workaround for #4652
        }
        homeViewModel.layoutManagerState =
            sessionControlView!!.view.layoutManager?.onSaveInstanceState()
    }

    override fun onResume() {
        super.onResume()
        if (browsingModeManager.mode == BrowsingMode.Private) {
            activity?.window?.setBackgroundDrawableResource(R.drawable.private_home_background_gradient)
        }

        hideToolbar()
    }

    override fun onPause() {
        super.onPause()
        if (browsingModeManager.mode == BrowsingMode.Private) {
            activity?.window?.setBackgroundDrawable(
                ColorDrawable(
                    ContextCompat.getColor(
                        requireContext(),
                        R.color.foundation_private_theme
                    )
                )
            )
        }
    }

    private fun recommendPrivateBrowsingShortcut() {
        context?.let {
            val layout = LayoutInflater.from(it)
                .inflate(R.layout.pbm_shortcut_popup, null)
            val privateBrowsingRecommend =
                PopupWindow(
                    layout,
                    min(
                        (resources.displayMetrics.widthPixels / CFR_WIDTH_DIVIDER).toInt(),
                        (resources.displayMetrics.heightPixels / CFR_WIDTH_DIVIDER).toInt()
                    ),
                    LinearLayout.LayoutParams.WRAP_CONTENT,
                    true
                )
            layout.findViewById<Button>(R.id.cfr_pos_button).apply {
                setOnClickListener {
                    context.metrics.track(Event.PrivateBrowsingAddShortcutCFR)
                    PrivateShortcutCreateManager.createPrivateShortcut(context)
                    privateBrowsingRecommend.dismiss()
                }
            }
            layout.findViewById<Button>(R.id.cfr_neg_button).apply {
                setOnClickListener {
                    context.metrics.track(Event.PrivateBrowsingCancelCFR)
                    privateBrowsingRecommend.dismiss()
                }
            }
            // We want to show the popup only after privateBrowsingButton is available.
            // Otherwise, we will encounter an activity token error.
            privateBrowsingButton.post {
                privateBrowsingRecommend.showAsDropDown(
                    privateBrowsingButton, 0, CFR_Y_OFFSET, Gravity.TOP or Gravity.END
                )
            }
        }
    }

    private fun hideOnboardingIfNeeded() {
        if (!onboarding.userHasBeenOnboarded()) {
            onboarding.finish()
            homeFragmentStore.dispatch(
                HomeFragmentAction.ModeChange(
                    mode = currentMode.getCurrentMode()
                )
            )
        }
    }

    private fun hideOnboardingAndOpenSearch() {
        hideOnboardingIfNeeded()
        navigateToSearch()
    }

    private fun navigateToSearch() {
        val directions = if (FeatureFlags.newSearchExperience) {
            HomeFragmentDirections.actionGlobalSearchDialog(
                sessionId = null
            )
        } else {
            HomeFragmentDirections.actionGlobalSearch(
                sessionId = null
            )
        }

        nav(R.id.homeFragment, directions, getToolbarNavOptions(requireContext()))
    }

<<<<<<< HEAD
    private fun createTabCounterMenu(context: Context): BrowserMenu {
        val primaryTextColor = ThemeManager.resolveAttribute(R.attr.primaryText, context)
        val isPrivate = (activity as HomeActivity).browsingModeManager.mode == BrowsingMode.Private
        val menuItems = listOf(
            BrowserMenuImageText(
                label = context.getString(
                    if (isPrivate) {
                        R.string.browser_menu_new_tab
                    } else {
                        R.string.home_screen_shortcut_open_new_private_tab_2
                    }
                ),
                imageResource = if (isPrivate) {
                    R.drawable.ic_new
                } else {
                    R.drawable.ic_private_browsing
                },
                iconTintColorResource = primaryTextColor,
                textColorResource = primaryTextColor
            ) {
                requireComponents.analytics.metrics.track(
                    Event.TabCounterMenuItemTapped(
                        if (isPrivate) {
                            Event.TabCounterMenuItemTapped.Item.NEW_TAB
                        } else {
                            Event.TabCounterMenuItemTapped.Item.NEW_PRIVATE_TAB
                        }
                    )
                )
                (activity as HomeActivity).browsingModeManager.mode =
                    BrowsingMode.fromBoolean(!isPrivate)
            }
        )
        return BrowserMenuBuilder(menuItems).build(context)
    }

=======
>>>>>>> 68d3d85e
    @SuppressWarnings("ComplexMethod", "LongMethod")
    private fun createHomeMenu(context: Context, menuButtonView: WeakReference<MenuButton>) =
        HomeMenu(
            this.viewLifecycleOwner,
            context,
            onItemTapped = {
                when (it) {
                    HomeMenu.Item.Settings -> {
                        hideOnboardingIfNeeded()
                        nav(
                            R.id.homeFragment,
                            HomeFragmentDirections.actionGlobalSettingsFragment()
                        )
                    }
                    HomeMenu.Item.SyncedTabs -> {
                        hideOnboardingIfNeeded()
                        nav(
                            R.id.homeFragment,
                            HomeFragmentDirections.actionGlobalSyncedTabsFragment()
                        )
                    }
                    HomeMenu.Item.Bookmarks -> {
                        hideOnboardingIfNeeded()
                        nav(
                            R.id.homeFragment,
                            HomeFragmentDirections.actionGlobalBookmarkFragment(BookmarkRoot.Mobile.id)
                        )
                    }
                    HomeMenu.Item.History -> {
                        hideOnboardingIfNeeded()
                        nav(
                            R.id.homeFragment,
                            HomeFragmentDirections.actionGlobalHistoryFragment()
                        )
                    }

                    HomeMenu.Item.Downloads -> {
                        hideOnboardingIfNeeded()
                        nav(
                            R.id.homeFragment,
                            HomeFragmentDirections.actionGlobalDownloadsFragment()
                        )
                    }

                    HomeMenu.Item.Help -> {
                        hideOnboardingIfNeeded()
                        (activity as HomeActivity).openToBrowserAndLoad(
                            searchTermOrURL = SupportUtils.getSumoURLForTopic(context, HELP),
                            newTab = true,
                            from = BrowserDirection.FromHome
                        )
                    }
                    HomeMenu.Item.WhatsNew -> {
                        hideOnboardingIfNeeded()
                        WhatsNew.userViewedWhatsNew(context)
                        context.metrics.track(Event.WhatsNewTapped)
                        (activity as HomeActivity).openToBrowserAndLoad(
                            searchTermOrURL = SupportUtils.getWhatsNewUrl(context),
                            newTab = true,
                            from = BrowserDirection.FromHome
                        )
                    }
                    // We need to show the snackbar while the browsing data is deleting(if "Delete
                    // browsing data on quit" is activated). After the deletion is over, the snackbar
                    // is dismissed.
                    HomeMenu.Item.Quit -> activity?.let { activity ->
                        deleteAndQuit(
                            activity,
                            viewLifecycleOwner.lifecycleScope,
                            view?.let { view ->
                                FenixSnackbar.make(
                                    view = view,
                                    isDisplayedWithBrowserToolbar = false
                                )
                            }
                        )
                    }
                    HomeMenu.Item.Sync -> {
                        hideOnboardingIfNeeded()
                        nav(
                            R.id.homeFragment,
                            HomeFragmentDirections.actionGlobalAccountProblemFragment()
                        )
                    }
                    HomeMenu.Item.AddonsManager -> {
                        nav(
                            R.id.homeFragment,
                            HomeFragmentDirections.actionGlobalAddonsManagementFragment()
                        )
                    }
                }
            },
            onHighlightPresent = { menuButtonView.get()?.setHighlight(it) },
            onMenuBuilderChanged = { menuButtonView.get()?.menuBuilder = it }
        )

    private fun subscribeToTabCollections(): Observer<List<TabCollection>> {
        return Observer<List<TabCollection>> {
            requireComponents.core.tabCollectionStorage.cachedTabCollections = it
            homeFragmentStore.dispatch(HomeFragmentAction.CollectionsChange(it))
        }.also { observer ->
            requireComponents.core.tabCollectionStorage.getCollections().observe(this, observer)
        }
    }

    private fun registerCollectionStorageObserver() {
        requireComponents.core.tabCollectionStorage.register(collectionStorageObserver, this)
    }

    private fun scrollAndAnimateCollection(
        changedCollection: TabCollection? = null
    ) {
        if (view != null) {
            viewLifecycleOwner.lifecycleScope.launch {
                val recyclerView = sessionControlView!!.view
                delay(ANIM_SCROLL_DELAY)
                val tabsSize = store.state
                    .getNormalOrPrivateTabs(browsingModeManager.mode.isPrivate)
                    .size

                var indexOfCollection = tabsSize + NON_TAB_ITEM_NUM
                changedCollection?.let { changedCollection ->
                    requireComponents.core.tabCollectionStorage.cachedTabCollections
                        .filterIndexed { index, tabCollection ->
                            if (tabCollection.id == changedCollection.id) {
                                indexOfCollection = tabsSize + NON_TAB_ITEM_NUM + index
                                return@filterIndexed true
                            }
                            false
                        }
                }
                val lastVisiblePosition =
                    (recyclerView.layoutManager as? LinearLayoutManager)?.findLastCompletelyVisibleItemPosition()
                        ?: 0
                if (lastVisiblePosition < indexOfCollection) {
                    val onScrollListener = object : RecyclerView.OnScrollListener() {
                        override fun onScrollStateChanged(
                            recyclerView: RecyclerView,
                            newState: Int
                        ) {
                            super.onScrollStateChanged(recyclerView, newState)
                            if (newState == SCROLL_STATE_IDLE) {
                                animateCollection(indexOfCollection)
                                recyclerView.removeOnScrollListener(this)
                            }
                        }
                    }
                    recyclerView.addOnScrollListener(onScrollListener)
                    recyclerView.smoothScrollToPosition(indexOfCollection)
                } else {
                    animateCollection(indexOfCollection)
                }
            }
        }
    }

    private fun animateCollection(indexOfCollection: Int) {
        viewLifecycleOwner.lifecycleScope.launch {
            val viewHolder =
                sessionControlView!!.view.findViewHolderForAdapterPosition(indexOfCollection)
            val border =
                (viewHolder as? CollectionViewHolder)?.itemView?.findViewById<View>(R.id.selected_border)
            val listener = object : Animator.AnimatorListener {
                override fun onAnimationCancel(animation: Animator?) {
                    border?.visibility = View.GONE
                }

                override fun onAnimationStart(animation: Animator?) { /* noop */
                }

                override fun onAnimationRepeat(animation: Animator?) { /* noop */
                }

                override fun onAnimationEnd(animation: Animator?) {
                    border?.animate()?.alpha(0.0F)?.setStartDelay(ANIM_ON_SCREEN_DELAY)
                        ?.setDuration(FADE_ANIM_DURATION)
                        ?.start()
                }
            }
            border?.animate()?.alpha(1.0F)?.setStartDelay(ANIM_ON_SCREEN_DELAY)
                ?.setDuration(FADE_ANIM_DURATION)
                ?.setListener(listener)?.start()
        }.invokeOnCompletion {
            showSavedSnackbar()
        }
    }

    private fun showSavedSnackbar() {
        viewLifecycleOwner.lifecycleScope.launch {
            delay(ANIM_SNACKBAR_DELAY)
            view?.let { view ->
                FenixSnackbar.make(
                    view = view,
                    duration = Snackbar.LENGTH_LONG,
                    isDisplayedWithBrowserToolbar = false
                )
                    .setText(view.context.getString(R.string.create_collection_tabs_saved_new_collection))
                    .setAnchorView(snackbarAnchorView)
                    .show()
            }
        }
    }

    private fun showRenamedSnackbar() {
        view?.let { view ->
            val string = view.context.getString(R.string.snackbar_collection_renamed)
            FenixSnackbar.make(
                view = view,
                duration = Snackbar.LENGTH_LONG,
                isDisplayedWithBrowserToolbar = false
            )
                .setText(string)
                .setAnchorView(snackbarAnchorView)
                .show()
        }
    }

    private fun openTabTray() {
        findNavController().nav(
            R.id.homeFragment,
            HomeFragmentDirections.actionGlobalTabTrayDialogFragment()
        )
    }

    private fun updateTabCounter(browserState: BrowserState) {
        val tabCount = if (browsingModeManager.mode.isPrivate) {
            browserState.privateTabs.size
        } else {
            browserState.normalTabs.size
        }

        view?.tab_button?.setCountWithAnimation(tabCount)
        view?.add_tabs_to_collections_button?.isVisible = tabCount > 0
    }

    private fun handleSwipedItemDeletionCancel() {
        view?.sessionControlRecyclerView?.adapter?.notifyDataSetChanged()
    }

    companion object {
        const val ALL_NORMAL_TABS = "all_normal"
        const val ALL_PRIVATE_TABS = "all_private"

        private const val FOCUS_ON_ADDRESS_BAR = "focusOnAddressBar"
        private const val SESSION_TO_DELETE = "session_to_delete"
        private const val ANIMATION_DELAY = 100L

        private const val NON_TAB_ITEM_NUM = 3
        private const val ANIM_SCROLL_DELAY = 100L
        private const val ANIM_ON_SCREEN_DELAY = 200L
        private const val FADE_ANIM_DURATION = 150L
        private const val ANIM_SNACKBAR_DELAY = 100L
        private const val CFR_WIDTH_DIVIDER = 1.7
        private const val CFR_Y_OFFSET = -20
    }
}<|MERGE_RESOLUTION|>--- conflicted
+++ resolved
@@ -749,45 +749,6 @@
         nav(R.id.homeFragment, directions, getToolbarNavOptions(requireContext()))
     }
 
-<<<<<<< HEAD
-    private fun createTabCounterMenu(context: Context): BrowserMenu {
-        val primaryTextColor = ThemeManager.resolveAttribute(R.attr.primaryText, context)
-        val isPrivate = (activity as HomeActivity).browsingModeManager.mode == BrowsingMode.Private
-        val menuItems = listOf(
-            BrowserMenuImageText(
-                label = context.getString(
-                    if (isPrivate) {
-                        R.string.browser_menu_new_tab
-                    } else {
-                        R.string.home_screen_shortcut_open_new_private_tab_2
-                    }
-                ),
-                imageResource = if (isPrivate) {
-                    R.drawable.ic_new
-                } else {
-                    R.drawable.ic_private_browsing
-                },
-                iconTintColorResource = primaryTextColor,
-                textColorResource = primaryTextColor
-            ) {
-                requireComponents.analytics.metrics.track(
-                    Event.TabCounterMenuItemTapped(
-                        if (isPrivate) {
-                            Event.TabCounterMenuItemTapped.Item.NEW_TAB
-                        } else {
-                            Event.TabCounterMenuItemTapped.Item.NEW_PRIVATE_TAB
-                        }
-                    )
-                )
-                (activity as HomeActivity).browsingModeManager.mode =
-                    BrowsingMode.fromBoolean(!isPrivate)
-            }
-        )
-        return BrowserMenuBuilder(menuItems).build(context)
-    }
-
-=======
->>>>>>> 68d3d85e
     @SuppressWarnings("ComplexMethod", "LongMethod")
     private fun createHomeMenu(context: Context, menuButtonView: WeakReference<MenuButton>) =
         HomeMenu(
