--- conflicted
+++ resolved
@@ -483,18 +483,11 @@
         navigateToSearch()
     }
 
-<<<<<<< HEAD
-    private fun hideOnboarding() {
-        onboarding.finish()
-        homeFragmentStore.dispatch(
-            HomeFragmentAction.ModeChange(currentMode.getCurrentMode()))
-=======
     private fun navigateToSearch() {
         val directions = HomeFragmentDirections.actionHomeFragmentToSearchFragment(
             sessionId = null
         )
         nav(R.id.homeFragment, directions)
->>>>>>> c556e819
     }
 
     private fun setupHomeMenu() {
