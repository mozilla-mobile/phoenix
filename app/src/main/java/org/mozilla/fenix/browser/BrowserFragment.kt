--- conflicted
+++ resolved
@@ -611,142 +611,6 @@
         promptsFeature.withFeature { it.onActivityResult(requestCode, resultCode, data) }
     }
 
-<<<<<<< HEAD
-    // This method triggers the complexity warning. However it's actually not that hard to understand.
-    @SuppressWarnings("ComplexMethod")
-    private fun trackToolbarItemInteraction(action: SearchAction.ToolbarMenuItemTapped) {
-        val item = when (action.item) {
-            ToolbarMenu.Item.Back -> Item.BACK
-            ToolbarMenu.Item.Forward -> Item.FORWARD
-            ToolbarMenu.Item.Reload -> Item.RELOAD
-            ToolbarMenu.Item.Stop -> Item.STOP
-            ToolbarMenu.Item.Settings -> Item.SETTINGS
-            ToolbarMenu.Item.Library -> Item.LIBRARY
-            is ToolbarMenu.Item.RequestDesktop ->
-                if (action.item.isChecked) Item.DESKTOP_VIEW_ON else Item.DESKTOP_VIEW_OFF
-            ToolbarMenu.Item.NewPrivateTab -> Item.NEW_PRIVATE_TAB
-            ToolbarMenu.Item.FindInPage -> Item.FIND_IN_PAGE
-            ToolbarMenu.Item.ReportIssue -> Item.REPORT_SITE_ISSUE
-            ToolbarMenu.Item.Help -> Item.HELP
-            ToolbarMenu.Item.NewTab -> Item.NEW_TAB
-            ToolbarMenu.Item.OpenInFenix -> Item.OPEN_IN_FENIX
-            ToolbarMenu.Item.Share -> Item.SHARE
-            ToolbarMenu.Item.SaveToCollection -> Item.SAVE_TO_COLLECTION
-        }
-
-        requireComponents.analytics.metrics.track(Event.BrowserMenuItemTapped(item))
-    }
-
-    // This method triggers the complexity warning. However it's actually not that hard to understand.
-    @SuppressWarnings("ComplexMethod")
-    private fun handleToolbarItemInteraction(action: SearchAction.ToolbarMenuItemTapped) {
-        val sessionUseCases = requireComponents.useCases.sessionUseCases
-        Do exhaustive when (action.item) {
-            ToolbarMenu.Item.Back -> sessionUseCases.goBack.invoke(getSessionById())
-            ToolbarMenu.Item.Forward -> sessionUseCases.goForward.invoke(getSessionById())
-            ToolbarMenu.Item.Reload -> sessionUseCases.reload.invoke(getSessionById())
-            ToolbarMenu.Item.Stop -> sessionUseCases.stopLoading.invoke(getSessionById())
-            ToolbarMenu.Item.Settings -> nav(
-                R.id.browserFragment,
-                BrowserFragmentDirections.actionBrowserFragmentToSettingsFragment()
-            )
-            ToolbarMenu.Item.Library -> nav(
-                R.id.browserFragment,
-                BrowserFragmentDirections.actionBrowserFragmentToLibraryFragment()
-            )
-            is ToolbarMenu.Item.RequestDesktop -> getSessionById()?.let { session ->
-                sessionUseCases.requestDesktopSite.invoke(action.item.isChecked, session)
-            }
-            ToolbarMenu.Item.Share -> getSessionById()?.let { session ->
-                session.url.apply {
-                    shareUrl(this)
-                }
-            }
-            ToolbarMenu.Item.NewPrivateTab -> {
-                val directions = BrowserFragmentDirections
-                    .actionBrowserFragmentToSearchFragment(null)
-                nav(R.id.browserFragment, directions)
-                (activity as HomeActivity).browsingModeManager.mode = BrowsingModeManager.Mode.Private
-            }
-            ToolbarMenu.Item.FindInPage -> {
-                (BottomSheetBehavior.from(nestedScrollQuickAction as View) as QuickActionSheetBehavior).apply {
-                    state = BottomSheetBehavior.STATE_COLLAPSED
-                }
-                findInPageIntegration.get()?.launch()
-                requireComponents.analytics.metrics.track(Event.FindInPageOpened)
-            }
-            ToolbarMenu.Item.ReportIssue -> getSessionById()?.let { session ->
-                session.url.apply {
-                    val reportUrl = String.format(REPORT_SITE_ISSUE_URL, this)
-                    requireComponents.useCases.tabsUseCases.addTab.invoke(reportUrl)
-                }
-            }
-            ToolbarMenu.Item.Help -> {
-                requireComponents.useCases.tabsUseCases.addTab.invoke(
-                    SupportUtils.getSumoURLForTopic(
-                        requireContext(),
-                        SupportUtils.SumoTopic.HELP
-                    )
-                )
-            }
-            ToolbarMenu.Item.NewTab -> {
-                val directions = BrowserFragmentDirections
-                    .actionBrowserFragmentToSearchFragment(null)
-                nav(R.id.browserFragment, directions)
-                (activity as HomeActivity).browsingModeManager.mode =
-                    BrowsingModeManager.Mode.Normal
-            }
-            ToolbarMenu.Item.SaveToCollection -> {
-                requireComponents.analytics.metrics
-                    .track(Event.CollectionSaveButtonPressed(TELEMETRY_BROWSER_IDENITIFIER))
-                showSaveToCollection()
-            }
-            ToolbarMenu.Item.OpenInFenix -> {
-                // Release the session from this view so that it can immediately be rendered by a different view
-                engineView.release()
-
-                // Strip the CustomTabConfig to turn this Session into a regular tab and then select it
-                getSessionById()?.let {
-                    it.customTabConfig = null
-                    requireComponents.core.sessionManager.select(it)
-                }
-
-                // Switch to the actual browser which should now display our new selected session
-                startActivity(Intent(context, IntentReceiverActivity::class.java).also {
-                    it.action = Intent.ACTION_VIEW
-                    it.flags = Intent.FLAG_ACTIVITY_NEW_TASK
-                })
-
-                // Close this activity since it is no longer displaying any session
-                activity?.finish()
-            }
-        }
-    }
-
-    private fun showSaveToCollection() {
-        val context = context ?: return
-        getSessionById()?.let {
-            val tabs = it.toTab(context)
-            val viewModel = activity?.run {
-                ViewModelProviders.of(this).get(CreateCollectionViewModel::class.java)
-            }
-            viewModel?.tabs = listOf(tabs)
-            val selectedSet = mutableSetOf(tabs)
-            viewModel?.selectedTabs = selectedSet
-            viewModel?.tabCollections = requireComponents.core.tabCollectionStorage.cachedTabCollections.reversed()
-            viewModel?.saveCollectionStep =
-                viewModel?.tabCollections?.getStepForCollectionsSize() ?: SaveCollectionStep.SelectCollection
-            viewModel?.snackbarAnchorView = nestedScrollQuickAction
-            viewModel?.previousFragmentId = R.id.browserFragment
-            view?.let {
-                val directions = BrowserFragmentDirections.actionBrowserFragmentToCreateCollectionFragment()
-                nav(R.id.browserFragment, directions)
-            }
-        }
-    }
-
-=======
->>>>>>> ed31d990
     private fun assignSitePermissionsRules() {
         val settings = Settings.getInstance(requireContext())
 
@@ -881,7 +745,6 @@
     }
 
     companion object {
-        private const val TELEMETRY_BROWSER_IDENITIFIER = "browser"
         private const val SHARED_TRANSITION_MS = 200L
         private const val TAB_ITEM_TRANSITION_NAME = "tab_item"
         private const val KEY_CUSTOM_TAB_SESSION_ID = "custom_tab_session_id"
