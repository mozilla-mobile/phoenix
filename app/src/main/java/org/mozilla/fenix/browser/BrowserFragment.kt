/* This Source Code Form is subject to the terms of the Mozilla Public
   License, v. 2.0. If a copy of the MPL was not distributed with this
   file, You can obtain one at http://mozilla.org/MPL/2.0/. */

package org.mozilla.fenix.browser

import android.annotation.SuppressLint
import android.content.Context
import android.content.Intent
import android.os.Bundle
import android.preference.PreferenceManager
import android.view.Gravity
import android.view.LayoutInflater
import android.view.View
import android.view.ViewGroup
import android.view.accessibility.AccessibilityManager
import androidx.coordinatorlayout.widget.CoordinatorLayout
import androidx.core.content.ContextCompat
import androidx.fragment.app.Fragment
import androidx.navigation.Navigation
import kotlinx.android.synthetic.main.component_search.*
import kotlinx.android.synthetic.main.fragment_browser.view.*
import mozilla.components.browser.toolbar.behavior.BrowserToolbarBottomBehavior
import mozilla.components.feature.contextmenu.ContextMenuCandidate
import mozilla.components.feature.contextmenu.ContextMenuFeature
import mozilla.components.feature.customtabs.CustomTabsToolbarFeature
import mozilla.components.feature.downloads.DownloadsFeature
import mozilla.components.feature.prompts.PromptFeature
import mozilla.components.feature.session.SessionFeature
import mozilla.components.feature.session.SessionUseCases
import mozilla.components.support.ktx.android.arch.lifecycle.addObservers
import org.mozilla.fenix.BackHandler
<<<<<<< HEAD
import org.mozilla.fenix.DefaultThemeManager
=======
import org.mozilla.fenix.R
>>>>>>> 47df9668
import org.mozilla.fenix.components.FindInPageIntegration
import org.mozilla.fenix.ext.requireComponents
import org.mozilla.fenix.ext.share
import org.mozilla.fenix.mvi.ActionBusFactory
import org.mozilla.fenix.mvi.getSafeManagedObservable
import org.mozilla.fenix.search.toolbar.SearchAction
import org.mozilla.fenix.search.toolbar.ToolbarComponent
import org.mozilla.fenix.search.toolbar.SearchState
import org.mozilla.fenix.search.toolbar.ToolbarUIView
import org.mozilla.fenix.search.toolbar.ToolbarMenu

class BrowserFragment : Fragment(), BackHandler {

    private lateinit var contextMenuFeature: ContextMenuFeature
    private lateinit var downloadsFeature: DownloadsFeature
    private lateinit var findInPageIntegration: FindInPageIntegration
    private lateinit var promptsFeature: PromptFeature
    private lateinit var sessionFeature: SessionFeature
    private lateinit var toolbarComponent: ToolbarComponent
    private lateinit var customTabsToolbarFeature: CustomTabsToolbarFeature

    override fun onCreateView(
        inflater: LayoutInflater,
        container: ViewGroup?,
        savedInstanceState: Bundle?
    ): View? {
        val view = inflater.inflate(R.layout.fragment_browser, container, false)

        toolbarComponent = ToolbarComponent(
            view.browserLayout,
            ActionBusFactory.get(this),
            SearchState("", isEditing = false)
        )

        toolbarComponent.uiView.view.apply {
            setBackgroundColor(ContextCompat.getColor(view.context,
                DefaultThemeManager.resolveAttribute(R.attr.browserToolbarBackground, context)))

            (layoutParams as CoordinatorLayout.LayoutParams).apply {
                // Stop toolbar from collapsing if TalkBack is enabled
                val accessibilityManager = context
                    ?.getSystemService(Context.ACCESSIBILITY_SERVICE) as AccessibilityManager

                if (!accessibilityManager.isEnabled) {
                    behavior = BrowserToolbarBottomBehavior(view.context, null)
                }

                gravity = Gravity.BOTTOM
                height = (resources.displayMetrics.density * TOOLBAR_HEIGHT).toInt()
            }
        }

        return view
    }

    @SuppressLint("CheckResult")
    override fun onCreate(savedInstanceState: Bundle?) {
        super.onCreate(savedInstanceState)

        getSafeManagedObservable<SearchAction>()
            .subscribe {
                when (it) {
                    is SearchAction.ToolbarTapped -> Navigation.findNavController(toolbar)
                        .navigate(R.id.action_browserFragment_to_searchFragment, null, null)
                    is SearchAction.ToolbarMenuItemTapped -> handleToolbarItemInteraction(it)
                }
            }
    }

    override fun onViewCreated(view: View, savedInstanceState: Bundle?) {
        super.onViewCreated(view, savedInstanceState)

        val sessionId = arguments?.getString(SESSION_ID)

        val sessionManager = requireComponents.core.sessionManager

        contextMenuFeature = ContextMenuFeature(
            requireFragmentManager(),
            sessionManager,
            ContextMenuCandidate.defaultCandidates(
                requireContext(),
                requireComponents.useCases.tabsUseCases,
                view),
            view.engineView)

        downloadsFeature = DownloadsFeature(
            requireContext(),
            sessionManager = sessionManager,
            fragmentManager = childFragmentManager,
            onNeedToRequestPermissions = { permissions ->
                requestPermissions(permissions, REQUEST_CODE_DOWNLOAD_PERMISSIONS)
            }
        )

        promptsFeature = PromptFeature(
            fragment = this,
            sessionManager = sessionManager,
            fragmentManager = requireFragmentManager(),
            onNeedToRequestPermissions = { permissions ->
                requestPermissions(permissions, REQUEST_CODE_PROMPT_PERMISSIONS)
            }
        )

        sessionFeature = SessionFeature(
            sessionManager,
            SessionUseCases(sessionManager),
            view.engineView,
            sessionId
        )

        findInPageIntegration = FindInPageIntegration(requireComponents.core.sessionManager, view.findInPageView)

        customTabsToolbarFeature = CustomTabsToolbarFeature(
            sessionManager,
            toolbar,
            sessionId
        ) { requireActivity().finish() }

        lifecycle.addObservers(
            contextMenuFeature,
            downloadsFeature,
            findInPageIntegration,
            promptsFeature,
            sessionFeature,
            (toolbarComponent.uiView as ToolbarUIView).toolbarIntegration,
            customTabsToolbarFeature
        )
    }

    override fun onDestroyView() {
        super.onDestroyView()

        lifecycle.removeObserver(sessionFeature)
    }

    @SuppressWarnings("ReturnCount")
    override fun onBackPressed(): Boolean {
        if (findInPageIntegration.onBackPressed()) return true
        if (sessionFeature.onBackPressed()) return true
        if (customTabsToolbarFeature.onBackPressed()) return true

        // We'll want to improve this when we add multitasking
        requireComponents.core.sessionManager.remove()
        return false
    }

    override fun onRequestPermissionsResult(requestCode: Int, permissions: Array<String>, grantResults: IntArray) {
        when (requestCode) {
            REQUEST_CODE_DOWNLOAD_PERMISSIONS -> downloadsFeature.onPermissionsResult(permissions, grantResults)
            REQUEST_CODE_PROMPT_PERMISSIONS -> promptsFeature.onPermissionsResult(permissions, grantResults)
        }
    }

    override fun onActivityResult(requestCode: Int, resultCode: Int, data: Intent?) {
        promptsFeature.onActivityResult(requestCode, resultCode, data)
    }

    // This method triggers the complexity warning. However it's actually not that hard to understand.
    @SuppressWarnings("ComplexMethod")
    private fun handleToolbarItemInteraction(action: SearchAction.ToolbarMenuItemTapped) {
        val sessionUseCases = requireComponents.useCases.sessionUseCases
        when (action.item) {
            is ToolbarMenu.Item.Back -> sessionUseCases.goBack.invoke()
            is ToolbarMenu.Item.Forward -> sessionUseCases.goForward.invoke()
            is ToolbarMenu.Item.Reload -> sessionUseCases.reload.invoke()
            is ToolbarMenu.Item.Settings -> Navigation.findNavController(toolbar)
                .navigate(R.id.action_browserFragment_to_settingsActivity, null, null)
            is ToolbarMenu.Item.Library -> Navigation.findNavController(toolbar)
                .navigate(R.id.action_browserFragment_to_libraryFragment, null, null)
            is ToolbarMenu.Item.RequestDesktop -> sessionUseCases.requestDesktopSite.invoke(action.item.isChecked)
            is ToolbarMenu.Item.Share -> requireComponents.core.sessionManager
<<<<<<< HEAD
                .selectedSession?.url?.apply { requireContext().share(this)
            }
            is ToolbarMenu.Item.NewPrivateTab -> {
                PreferenceManager.getDefaultSharedPreferences(context)
                    .edit().putBoolean(context!!.getString(R.string.pref_key_private_mode),
                    !PreferenceManager.getDefaultSharedPreferences(context)
                        .getBoolean(context!!.getString(R.string.pref_key_private_mode), false)).apply()
=======
                .selectedSession?.url?.apply { requireContext().share(this) }
            is ToolbarMenu.Item.ReportIssue -> requireComponents.core.sessionManager
                .selectedSession?.url?.apply {
                val reportUrl = String.format(REPORT_SITE_ISSUE_URL, this)
                sessionUseCases.loadUrl.invoke(reportUrl)
>>>>>>> 47df9668
            }
        }
    }

    companion object {
        const val SESSION_ID = "session_id"
        private const val REQUEST_CODE_DOWNLOAD_PERMISSIONS = 1
        private const val REQUEST_CODE_PROMPT_PERMISSIONS = 2
        private const val TOOLBAR_HEIGHT = 56f
        private const val REPORT_SITE_ISSUE_URL = "https://webcompat.com/issues/new?url=%s&label=browser-fenix"
    }
}<|MERGE_RESOLUTION|>--- conflicted
+++ resolved
@@ -30,11 +30,8 @@
 import mozilla.components.feature.session.SessionUseCases
 import mozilla.components.support.ktx.android.arch.lifecycle.addObservers
 import org.mozilla.fenix.BackHandler
-<<<<<<< HEAD
 import org.mozilla.fenix.DefaultThemeManager
-=======
 import org.mozilla.fenix.R
->>>>>>> 47df9668
 import org.mozilla.fenix.components.FindInPageIntegration
 import org.mozilla.fenix.ext.requireComponents
 import org.mozilla.fenix.ext.share
@@ -206,21 +203,16 @@
                 .navigate(R.id.action_browserFragment_to_libraryFragment, null, null)
             is ToolbarMenu.Item.RequestDesktop -> sessionUseCases.requestDesktopSite.invoke(action.item.isChecked)
             is ToolbarMenu.Item.Share -> requireComponents.core.sessionManager
-<<<<<<< HEAD
-                .selectedSession?.url?.apply { requireContext().share(this)
-            }
+                .selectedSession?.url?.apply { requireContext().share(this) }
             is ToolbarMenu.Item.NewPrivateTab -> {
                 PreferenceManager.getDefaultSharedPreferences(context)
                     .edit().putBoolean(context!!.getString(R.string.pref_key_private_mode),
                     !PreferenceManager.getDefaultSharedPreferences(context)
                         .getBoolean(context!!.getString(R.string.pref_key_private_mode), false)).apply()
-=======
-                .selectedSession?.url?.apply { requireContext().share(this) }
             is ToolbarMenu.Item.ReportIssue -> requireComponents.core.sessionManager
                 .selectedSession?.url?.apply {
                 val reportUrl = String.format(REPORT_SITE_ISSUE_URL, this)
                 sessionUseCases.loadUrl.invoke(reportUrl)
->>>>>>> 47df9668
             }
         }
     }
