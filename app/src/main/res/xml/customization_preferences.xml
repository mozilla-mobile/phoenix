<?xml version="1.0" encoding="utf-8"?>
<!-- This Source Code Form is subject to the terms of the Mozilla Public
   - License, v. 2.0. If a copy of the MPL was not distributed with this
   - file, You can obtain one at http://mozilla.org/MPL/2.0/. -->
<androidx.preference.PreferenceScreen xmlns:android="http://schemas.android.com/apk/res/android"
    xmlns:app="http://schemas.android.com/apk/res-auto">
    <androidx.preference.PreferenceCategory
        android:layout="@layout/preference_cat_style"
        android:title="@string/preferences_theme"
<<<<<<< HEAD
=======
        app:allowDividerBelow="true"
>>>>>>> c941bd99
        app:iconSpaceReserved="false">
        <org.mozilla.fenix.settings.RadioButtonPreference
            android:defaultValue="@bool/underAPI28"
            android:key="@string/pref_key_light_theme"
            android:title="@string/preference_light_theme" />

        <org.mozilla.fenix.settings.RadioButtonPreference
            android:defaultValue="false"
            android:key="@string/pref_key_dark_theme"
            android:title="@string/preference_dark_theme" />

        <org.mozilla.fenix.settings.RadioButtonPreference
            android:defaultValue="false"
            android:key="@string/pref_key_auto_battery_theme"
            android:title="@string/preference_auto_battery_theme"
            app:isPreferenceVisible="@bool/underAPI28" />

        <org.mozilla.fenix.settings.RadioButtonPreference
            android:defaultValue="@bool/API28"
            android:key="@string/pref_key_follow_device_theme"
            android:title="@string/preference_follow_device_theme"
            app:isPreferenceVisible="@bool/API28" />
    </androidx.preference.PreferenceCategory>

    <androidx.preference.PreferenceCategory
        android:layout="@layout/preference_cat_style"
        android:title="@string/preferences_toolbar"
<<<<<<< HEAD
=======
        app:allowDividerAbove="true"
>>>>>>> c941bd99
        app:iconSpaceReserved="false">
        <org.mozilla.fenix.settings.RadioButtonPreference
            android:key="@string/pref_key_toolbar_top"
            android:title="@string/preference_top_toolbar" />
        <org.mozilla.fenix.settings.RadioButtonPreference
            android:key="@string/pref_key_toolbar_bottom"
            android:title="@string/preference_bottom_toolbar" />
    </androidx.preference.PreferenceCategory>

    <androidx.preference.PreferenceCategory
        android:layout="@layout/preference_cat_style"
        android:title="@string/preferences_home"
<<<<<<< HEAD
        app:iconSpaceReserved="false"
        app:isPreferenceVisible="false">
=======
        app:allowDividerAbove="true"
        app:iconSpaceReserved="false">
>>>>>>> c941bd99
        <androidx.preference.SwitchPreference
            android:key="@string/pref_key_enable_top_frecent_sites"
            android:title="@string/top_sites_toggle_top_frecent_sites" />
    </androidx.preference.PreferenceCategory>

    <androidx.preference.PreferenceCategory
        android:layout="@layout/preference_cat_style"
        android:title="@string/preferences_gestures"
<<<<<<< HEAD
=======
        app:allowDividerAbove="true"
>>>>>>> c941bd99
        app:iconSpaceReserved="false">
        <androidx.preference.SwitchPreference
            android:key="@string/pref_key_website_pull_to_refresh"
            android:title="@string/preference_gestures_website_pull_to_refresh"
            app:isPreferenceVisible="false" />
        <androidx.preference.SwitchPreference
            android:key="@string/pref_key_dynamic_toolbar"
            android:title="@string/preference_gestures_dynamic_toolbar" />
        <androidx.preference.SwitchPreference
            android:key="@string/pref_key_swipe_toolbar_switch_tabs"
            android:title="@string/preference_gestures_swipe_toolbar_switch_tabs" />
        <androidx.preference.SwitchPreference
            android:key="@string/pref_key_swipe_toolbar_show_tabs"
            android:title="@string/preference_gestures_swipe_toolbar_show_tabs"
            app:isPreferenceVisible="false" />
    </androidx.preference.PreferenceCategory>
</androidx.preference.PreferenceScreen><|MERGE_RESOLUTION|>--- conflicted
+++ resolved
@@ -7,10 +7,6 @@
     <androidx.preference.PreferenceCategory
         android:layout="@layout/preference_cat_style"
         android:title="@string/preferences_theme"
-<<<<<<< HEAD
-=======
-        app:allowDividerBelow="true"
->>>>>>> c941bd99
         app:iconSpaceReserved="false">
         <org.mozilla.fenix.settings.RadioButtonPreference
             android:defaultValue="@bool/underAPI28"
@@ -38,10 +34,6 @@
     <androidx.preference.PreferenceCategory
         android:layout="@layout/preference_cat_style"
         android:title="@string/preferences_toolbar"
-<<<<<<< HEAD
-=======
-        app:allowDividerAbove="true"
->>>>>>> c941bd99
         app:iconSpaceReserved="false">
         <org.mozilla.fenix.settings.RadioButtonPreference
             android:key="@string/pref_key_toolbar_top"
@@ -54,13 +46,7 @@
     <androidx.preference.PreferenceCategory
         android:layout="@layout/preference_cat_style"
         android:title="@string/preferences_home"
-<<<<<<< HEAD
-        app:iconSpaceReserved="false"
-        app:isPreferenceVisible="false">
-=======
-        app:allowDividerAbove="true"
         app:iconSpaceReserved="false">
->>>>>>> c941bd99
         <androidx.preference.SwitchPreference
             android:key="@string/pref_key_enable_top_frecent_sites"
             android:title="@string/top_sites_toggle_top_frecent_sites" />
@@ -69,10 +55,6 @@
     <androidx.preference.PreferenceCategory
         android:layout="@layout/preference_cat_style"
         android:title="@string/preferences_gestures"
-<<<<<<< HEAD
-=======
-        app:allowDividerAbove="true"
->>>>>>> c941bd99
         app:iconSpaceReserved="false">
         <androidx.preference.SwitchPreference
             android:key="@string/pref_key_website_pull_to_refresh"
