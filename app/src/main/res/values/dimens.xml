--- conflicted
+++ resolved
@@ -187,13 +187,12 @@
     <dimen name="saved_logins_item_margin_start">16dp</dimen>
     <dimen name="saved_logins_item_margin_end">48dp</dimen>
 
-<<<<<<< HEAD
     <!-- Synced Tabs Fragment -->
     <dimen name="synced_tabs_error_margin">20dp</dimen>
 
     <!-- Account Settings Fragment  -->
     <dimen name="account_settings_device_name_min_height">48dp</dimen>
-=======
+
     <!-- Top sites  -->
     <dimen name="top_sites_favicon_size">40dp</dimen>
     <dimen name="top_sites_favicon_padding">4dp</dimen>
@@ -201,7 +200,6 @@
     <dimen name="top_sites_item_margin_top">8dp</dimen>
     <dimen name="top_sites_item_margin_bottom">12dp</dimen>
     <dimen name="top_sites_text_margin_top">8dp</dimen>
->>>>>>> 68d3d85e
 
     <!-- a11y -->
     <dimen name="accessibility_min_height">48dp</dimen>
