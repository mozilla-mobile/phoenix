<?xml version="1.0" encoding="utf-8" standalone="yes"?><!-- This Source Code Form is subject to the terms of the Mozilla Public
   - License, v. 2.0. If a copy of the MPL was not distributed with this
   - file, You can obtain one at http://mozilla.org/MPL/2.0/. -->
<resources>
    <!-- App name for private browsing mode, only the "Private" portion should be localized. -->
    <string name="app_name_private_2">Private Firefox Preview</string>

    <!-- Home Fragment -->
    <!-- Content description (not visible, for screen readers etc.): "Three dot" menu button. -->
    <string name="content_description_menu">More options</string>
    <!-- Content description (not visible, for screen readers etc.): "Private Browsing" menu button. -->
    <string name="content_description_private_browsing_button">Enable private browsing</string>
    <!-- Content description (not visible, for screen readers etc.): "Private Browsing" menu button. -->
    <string name="content_description_disable_private_browsing_button">Disable private browsing</string>
    <!-- Placeholder text shown in the search bar before a user enters text -->
    <string name="search_hint">Search or enter address</string>
    <!-- No Open Tabs Message Header -->
    <string name="no_open_tabs_header_2">No open tabs</string>
    <!-- No Open Tabs Message Description -->
    <string name="no_open_tabs_description">Your open tabs will be shown here.</string>

    <!-- Private Browsing -->
    <!-- Title for private session option -->
    <string name="private_browsing_title">You’re in a private session</string>
    <!-- Explanation for private browsing displayed to users on home view when they first enable private mode
        The first parameter is the name of the app defined in app_name (for example: Fenix) -->
    <string name="private_browsing_placeholder_description">
         %1$s clears your search and browsing history when you quit the app or close all private tabs. While this doesn’t make you anonymous to websites or your internet service provider, it makes it
        easier to keep what you do online private from anyone else who uses this device.
    </string>
    <string name="private_browsing_common_myths">
       Common myths about private browsing
    </string>
    <!-- Delete session button to erase your history in a private session -->
    <string name="private_browsing_delete_session">Delete session</string>

    <!-- Private mode shortcut "contextual feature recommender" (CFR) -->
    <!-- Text for the main message -->
    <string name="cfr_message">Add a shortcut to open private tabs from your Home screen.</string>
    <!-- Text for the positive button -->
    <string name="cfr_pos_button_text">Add shortcut</string>
    <!-- Text for the negative button -->
    <string name="cfr_neg_button_text">No thanks</string>

    <!-- Home screen icons - Long press shortcuts -->
    <!-- Shortcut action to open new tab -->
    <string name="home_screen_shortcut_open_new_tab_2">New tab</string>
    <!-- Shortcut action to open new private tab -->
    <string name="home_screen_shortcut_open_new_private_tab_2">New private tab</string>

    <!-- Browser Fragment -->
    <!-- Content description (not visible, for screen readers etc.): Navigate to open tabs -->
    <string name="browser_tabs_button">Open Tabs</string>
    <!-- Content description (not visible, for screen readers etc.): Navigate backward (browsing history) -->
    <string name="browser_menu_back">Back</string>
    <!-- Content description (not visible, for screen readers etc.): Navigate forward (browsing history) -->
    <string name="browser_menu_forward">Forward</string>
    <!-- Content description (not visible, for screen readers etc.): Refresh current website -->
    <string name="browser_menu_refresh">Refresh</string>
    <!-- Content description (not visible, for screen readers etc.): Stop loading current website -->
    <string name="browser_menu_stop">Stop</string>
    <!-- Content description (not visible, for screen readers etc.): Bookmark the current page -->
    <string name="browser_menu_bookmark">Bookmark</string>
    <!-- Content description (not visible, for screen readers etc.): Un-bookmark the current page -->
    <string name="browser_menu_edit_bookmark">Edit bookmark</string>
    <!-- Browser menu button that sends a user to help articles -->
    <string name="browser_menu_help">Help</string>
    <!-- Browser menu button that sends a to a the what's new article -->
    <string name="browser_menu_whats_new">What\'s New</string>
    <!-- Browser menu button that opens the settings menu -->
    <string name="browser_menu_settings">Settings</string>
    <!-- Browser menu button that opens a user's library -->
    <string name="browser_menu_your_library">Your Library</string>
    <!-- Browser menu toggle that requests a desktop site -->
    <string name="browser_menu_desktop_site">Desktop site</string>
    <!-- Browser menu toggle that adds a shortcut to the site on the device home screen. -->
    <string name="browser_menu_add_to_homescreen">Add to Home screen</string>
    <!-- Browser menu button that opens the find in page menu -->
    <string name="browser_menu_find_in_page">Find in page</string>
    <!-- Browser menu button that creates a private tab -->
    <string name="browser_menu_private_tab">Private tab</string>
    <!-- Browser menu button that creates a new tab -->
    <string name="browser_menu_new_tab">New tab</string>
    <!-- Browser menu button that saves the current tab to a collection -->
    <string name="browser_menu_save_to_collection">Save to Collection</string>
    <!-- Browser menu button that opens a dialog to report issues with the current site -->
    <string name="browser_menu_report_issue">Report site issue</string>
    <!-- Browser menu button that open a share menu to share the current site -->
    <string name="browser_menu_share">Share</string>
    <!-- Share menu title, displayed when a user is sharing their current site -->
    <string name="menu_share_with">Share with…</string>
    <!-- Browser menu button shown in custom tabs that opens the current tab in Fenix
        The first parameter is the name of the app defined in app_name (for example: Fenix) -->
    <string name="browser_menu_open_in_fenix">Open in %1$s</string>
    <!-- Browser menu text shown in custom tabs to indicate this is a Fenix tab
        The first parameter is the name of the app defined in app_name (for example: Fenix) -->
    <string name="browser_menu_powered_by">POWERED BY %1$s</string>
    <!-- Browser menu text shown in custom tabs to indicate this is a Fenix tab
        The first parameter is the name of the app defined in app_name (for example: Fenix) -->
    <string name="browser_menu_powered_by2">Powered by %1$s</string>
    <!-- Browser menu button to put the the current page in reader mode -->
    <string name="browser_menu_read">Reader view</string>
    <!-- Browser menu button to open the current page in an external app -->
    <string name="browser_menu_open_app_link">Open in App</string>
    <!-- Browser menu button to configure reader mode appearance e.g. the used font type and size -->
    <string name="browser_menu_read_appearance">Appearance</string>

    <!-- Search Fragment -->
    <!-- Button in the search view that lets a user search by scanning a QR code -->
    <string name="search_scan_button">Scan</string>
    <!-- Button in the search view that lets a user search by using a shortcut -->
    <string name="search_shortcuts_button">Shortcuts</string>
    <!-- Button in the search view when shortcuts are displayed that takes a user to the search engine settings -->
    <string name="search_shortcuts_engine_settings">Search engine settings</string>
    <!-- Header displayed when selecting a shortcut search engine -->
    <string name="search_shortcuts_search_with">Search with</string>
    <!-- Button in the search view that lets a user navigate to the site in their clipboard -->
    <string name="awesomebar_clipboard_title">Fill link from clipboard</string>

    <!-- Search Widget -->
    <!-- Text preview for smaller sized widgets -->
    <string name="search_widget_text_short">Search</string>
    <!-- Text preview for larger sized widgets -->
    <string name="search_widget_text_long">Search the web</string>

    <!-- Preferences -->
    <!-- Title for the settings page-->
    <string name="settings">Settings</string>
    <!-- Preference category for basic settings -->
    <string name="preferences_category_basics">Basics</string>
    <!-- Preference category for all links about Fenix -->
    <string name="preferences_category_about">About</string>
    <!-- Preference for settings related to changing the default search engine -->
    <string name="preferences_default_search_engine">Default search engine</string>
    <!-- Preference for settings related to Search -->
    <string name="preferences_search">Search</string>
    <!-- Preference linking to help about Fenix -->
    <string name="preferences_help">Help</string>
    <!-- Preference link to rating Fenix on the Play Store -->
    <string name="preferences_rate">Rate on Google Play</string>
    <!-- Preference for giving feedback about Fenix -->
    <string name="preferences_feedback">Give feedback</string>
    <!-- Preference linking to about page for Fenix
        The first parameter is the name of the app defined in app_name (for example: Fenix) -->
    <string name="preferences_about">About %1$s</string>
    <!-- Preference linking to the your rights SUMO page -->
    <string name="preferences_your_rights">Your Rights</string>
    <!-- Preference for settings related to saved passwords -->
    <string name="preferences_passwords">Passwords</string>
    <!-- Preference for settings related to saved credit cards and addresses -->
    <string name="preferences_credit_cards_addresses">Credit cards and addresses</string>
    <!-- Preference for settings related to changing the default browser -->
    <string name="preferences_set_as_default_browser">Set as default browser</string>
    <!-- Preference category for advanced settings -->
    <string name="preferences_category_advanced">Advanced</string>
    <!-- Preference category for privacy settings -->
    <string name="preferences_category_privacy">Privacy</string>
    <!-- Preference for advanced site permissions -->
    <string name="preferences_site_permissions">Site permissions</string>
    <!-- Preference for opening links in a private tab-->
    <string name="preferences_open_links_in_a_private_tab">Open links in a private tab</string>
    <!-- Preference for adding private browsing shortcut -->
    <string name="preferences_add_private_browsing_shortcut">Add private browsing shortcut</string>
    <!-- Preference for accessibility -->
    <string name="preferences_accessibility">Accessibility</string>
    <!-- Preference category for account information -->
    <string name="preferences_category_account">Account</string>
    <!-- Preference shown on banner to sign into account -->
    <string name="preferences_sign_in">Sign in</string>
    <!-- Preference for changing default theme to dark or light mode -->
    <string name="preferences_theme">Theme</string>
    <!-- Preference description for banner about signing in -->
    <string name="preferences_sign_in_description">Sync bookmarks, history, and more with your Firefox Account</string>
    <!-- Preference shown instead of account display name while account profile information isn't available yet. -->
    <string name="preferences_account_default_name">Firefox Account</string>
    <!-- Preference text for account title when there was an error syncing FxA -->
    <string name="preferences_account_sync_error">Reconnect to resume syncing</string>
    <!-- Preference for language -->
    <string name="preferences_language">Language</string>
    <!-- Preference for data choices -->
    <string name="preferences_data_choices">Data choices</string>
    <!-- Preference for data collection -->
    <string name="preferences_data_collection">Data collection</string>
    <!-- Preference linking to the privacy notice -->
    <string name="preferences_privacy_link">Privacy notice</string>
    <!-- Preference category for developer tools -->
    <string name="developer_tools_category">Developer tools</string>
    <!-- Preference for developers -->
    <string name="preferences_remote_debugging">Remote debugging via USB</string>
    <!-- Preference title for switch preference to show search shortcuts -->
    <string name="preferences_show_search_shortcuts">Show search shortcuts</string>
    <!-- Preference title for switch preference to show search suggestions -->
    <string name="preferences_show_search_suggestions">Show search suggestions</string>
    <!-- Preference title for switch preference to show a clipboard suggestion when searching -->
    <string name="preferences_show_clipboard_suggestions">Show clipboard suggestions</string>
    <!-- Preference title for switch preference to suggest browsing history when searching -->
    <string name="preferences_search_browsing_history">Search browsing history</string>
    <!-- Preference title for switch preference to suggest bookmarks when searching -->
    <string name="preferences_search_bookmarks">Search bookmarks</string>
    <!-- Preference for account settings -->
    <string name="preferences_account_settings">Account settings</string>

    <!-- Account Preferences -->
    <!-- Preference for triggering sync -->
    <string name="preferences_sync_now">Sync now</string>
    <!-- Preference category for sync -->
    <string name="preferences_sync_category">Choose what to sync</string>
    <!-- Preference for syncing history -->
    <string name="preferences_sync_history">History</string>
    <!-- Preference for syncing bookmarks -->
    <string name="preferences_sync_bookmarks">Bookmarks</string>
    <!-- Preference for syncing logins -->
    <string name="preferences_sync_logins">Logins</string>
    <!-- Preference for signing out -->
    <string name="preferences_sign_out">Sign out</string>
    <!-- Preference displays and allows changing current FxA device name -->
    <string name="preferences_sync_device_name">Device name</string>
    <!-- Text shown when user enters empty device name -->
    <string name="empty_device_name_error">Device name cannot be empty.</string>
    <!-- Label indicating that sync is in progress -->
    <string name="sync_syncing_in_progress">Syncing…</string>
    <!-- Label summary indicating that sync failed. The first parameter is the date stamp showing last time it succeeded -->
    <string name="sync_failed_summary">Sync failed. Last success: %s</string>
    <!-- Label summary showing never synced -->
    <string name="sync_failed_never_synced_summary">Sync failed. Last synced: never</string>
    <!-- Label summary the date we last synced. The first parameter is date stamp showing last time synced -->
    <string name="sync_last_synced_summary">Last synced: %s</string>
    <!-- Label summary showing never synced -->
    <string name="sync_never_synced_summary">Last synced: never</string>
    <!-- Text for displaying the default device name.
        The first parameter is the application name, the second is the device manufacturer name
        and the third is the device model. -->
    <string name="default_device_name">%s on %s %s</string>

    <!-- Send Tab -->
    <!-- Name of the "receive tabs" notification channel. Displayed in the "App notifications" system settings for the app -->
    <string name="fxa_received_tab_channel_name">Received tabs</string>
    <!-- Description of the "receive tabs" notification channel. Displayed in the "App notifications" system settings for the app -->
    <string name="fxa_received_tab_channel_description">Notifications for tabs received from other Firefox devices.</string>
    <!--  The body for these is the URL of the tab received  -->
    <string name="fxa_tab_received_notification_name">Tab Received</string>
    <!-- When multiple tabs have been received -->
    <string name="fxa_tabs_received_notification_name">Tabs Received</string>
    <!-- %s is the device name -->
    <string name="fxa_tab_received_from_notification_name">Tab from %s</string>

    <!-- Advanced Preferences -->
    <!-- Preference for tracking protection settings -->
    <string name="preferences_tracking_protection_settings">Tracking Protection</string>
    <!-- Preference switch for tracking protection -->
    <string name="preferences_tracking_protection">Tracking Protection</string>
    <!-- Preference switch description for tracking protection -->
    <string name="preferences_tracking_protection_description">Block content and scripts that track you online</string>
    <!-- Preference for tracking protection exceptions -->
    <string name="preferences_tracking_protection_exceptions">Exceptions</string>
    <!-- Preference description for tracking protection exceptions -->
    <string name="preferences_tracking_protection_exceptions_description">Tracking Protection is off for these websites</string>
    <!-- Button in Exceptions Preference to turn on tracking protection for all sites (remove all exceptions) -->
    <string name="preferences_tracking_protection_exceptions_turn_on_for_all">Turn on for all sites</string>
    <!-- Text displayed when there are no exceptions -->
    <string name="exceptions_empty_message_description">Exceptions let you disable tracking protection for selected sites.</string>
    <!-- Text displayed when there are no exceptions, with learn more link that brings users to a tracking protection SUMO page -->
    <string name="exceptions_empty_message_learn_more_link">Learn more</string>

    <!-- Description in Quick Settings that tells user tracking protection is off globally for all sites, and links to Settings to turn it on -->
    <string name="preferences_tracking_protection_turned_off_globally">Turned off globally, go to Settings to turn it on.</string>

    <!-- Preference switch for Telemetry -->
    <string name="preferences_telemetry">Telemetry</string>
    <!-- Preference switch for usage and technical data collection -->
    <string name="preference_usage_data">Usage and technical data</string>
    <!-- Preference description for usage and technical data collection -->
    <string name="preferences_usage_data_description">Shares performance, usage, hardware and customization data about your browser with Mozilla to help us make %1$s better</string>
    <!-- Title for experiments preferences -->
    <string name="preference_experiments">Experiments</string>
    <!-- Summary for experiments preferences -->
    <string name="preference_experiments_summary">Allows Mozilla to install and collect data for experimental features</string>
    <!-- Preference switch for crash reporter -->
    <string name="preferences_crash_reporter">Crash reporter</string>
    <!-- Preference switch for Mozilla location service -->
    <string name="preferences_mozilla_location_service">Mozilla location service</string>
    <!-- Preference switch for app health report. The first parameter is the name of the application (For example: Fenix) -->
    <string name="preferences_fenix_health_report">%s health report</string>

    <!-- Turn On Sync Preferences -->
    <!-- Header of the Turn on Sync preference view -->
    <string name="preferences_sync">Turn on Sync</string>
    <!-- Preference for pairing -->
    <string name="preferences_sync_pair">Scan pairing code in desktop Firefox</string>
    <!-- Preference for account login -->
    <string name="preferences_sync_sign_in">Sign in</string>
    <!-- Preference for reconnecting to FxA sync -->
    <string name="preferences_sync_sign_in_to_reconnect">Sign in to reconnect</string>
    <!-- Preference for removing FxA account -->
    <string name="preferences_sync_remove_account">Remove account</string>

    <!-- Pairing Feature strings -->
    <!-- Instructions on how to access pairing -->
    <string name="pair_instructions"><![CDATA[Visit <b>firefox.com/pair</b> in Firefox on your computer to get your QR code.]]></string>
    <!-- Button to open camera for pairing -->
    <string name="pair_open_camera">Open Camera</string>
    <!-- Button to cancel pairing -->
    <string name="pair_cancel">Cancel</string>

    <!-- Theme Preferences -->
    <!-- Preference for using light theme -->
    <string name="preference_light_theme">Light</string>
    <!-- Preference for using dark theme -->
    <string name="preference_dark_theme">Dark</string>
    <!-- Preference for using using dark or light theme automatically set by battery -->
    <string name="preference_auto_battery_theme">Set by Battery Saver</string>
    <!-- Preference for using following device theme -->
    <string name="preference_follow_device_theme">Follow device theme</string>

    <!-- Library -->
    <!-- Option in Library to open Sessions page -->
    <string name="library_sessions">Sessions</string>
    <!-- Option in Library to open Screenshots page -->
    <string name="library_screenshots">Screenshots</string>
    <!-- Option in Library to open Downloads page -->
    <string name="library_downloads">Downloads</string>
    <!-- Option in library to open Bookmarks page -->
    <string name="library_bookmarks">Bookmarks</string>
    <!-- Option in library to open Desktop Bookmarks root page -->
    <string name="library_desktop_bookmarks_root">Desktop Bookmarks</string>
    <!-- Option in library to open Desktop Bookmarks "menu" page -->
    <string name="library_desktop_bookmarks_menu">Bookmarks Menu</string>
    <!-- Option in library to open Desktop Bookmarks "toolbar" page -->
    <string name="library_desktop_bookmarks_toolbar">Bookmarks Toolbar</string>
    <!-- Option in library to open Desktop Bookmarks "unfiled" page -->
    <string name="library_desktop_bookmarks_unfiled">Other Bookmarks</string>
    <!-- Option in Library to open History page -->
    <string name="library_history">History</string>
    <!-- Option in Library to open Reading List -->
    <string name="library_reading_list">Reading List</string>
    <!-- Menu Item Label for Search in Library -->
    <string name="library_search">Search</string>
    <!-- Library Page Title -->
    <string name="library_title">Library</string>
    <!-- Settings Page Title -->
    <string name="settings_title">Settings</string>
    <!-- Content description (not visible, for screen readers etc.): "Menu icon for items on a history item" -->
    <string name="content_description_history_menu">History item menu</string>
    <!-- Content description (not visible, for screen readers etc.): "Close button for library settings" -->
    <string name="content_description_close_button">Close</string>

    <!-- Sessions -->
    <!-- Title for the list of tabs -->
    <string name="tab_header_label">Open tabs</string>
    <!-- Title for the list of tabs in the current private session -->
    <string name="tabs_header_private_title">Private session</string>
    <!-- Content description (not visible, for screen readers etc.): Add tab button. Adds a news tab when pressed -->
    <string name="add_tab">Add tab</string>
    <!-- Content description (not visible, for screen readers etc.): Close tab button. Closes the current session when pressed -->
    <string name="close_tab">Close tab</string>
    <!-- Content description (not visible, for screen readers etc.): Close tab <title> button. First parameter is tab title  -->
    <string name="close_tab_title">Close tab %s</string>
    <!-- Content description (not visible, for screen readers etc.): Opens the open tabs menu when pressed -->
    <string name="open_tabs_menu">Open tabs menu</string>
    <!-- Open tabs menu item to close all tabs -->
    <string name="tabs_menu_close_all_tabs">Close all tabs</string>
    <!-- Open tabs menu item to share all tabs -->
    <string name="tabs_menu_share_tabs">Share tabs</string>
    <!-- Open tabs menu item to save tabs to collection -->
    <string name="tabs_menu_save_to_collection">Save to collection</string>
    <!-- Content description (not visible, for screen readers etc.): Opens the tab menu when pressed -->
    <string name="tab_menu">Tab menu</string>
    <!-- Tab menu item to share the tab -->
    <string name="tab_share">Share tab</string>
    <!-- Button in the current session menu. Deletes the session when pressed -->
    <string name="current_session_delete">Delete</string>
    <!-- Button in the current session menu. Saves the session when pressed -->
    <string name="current_session_save">Save</string>
    <!-- Button in the current session menu. Opens the share menu when pressed -->
    <string name="current_session_share">Share</string>
    <!-- Content description (not visible, for screen readers etc.): Title icon for current session menu -->
    <string name="current_session_image">Current session image</string>
    <!-- Button to save the current set of tabs into a collection -->
    <string name="save_to_collection">Save to collection</string>
    <!-- Text for the menu button to delete a collection -->
    <string name="collection_delete">Delete collection</string>
    <!-- Text for the menu button to rename a collection -->
    <string name="collection_rename">Rename collection</string>
    <!-- Text for the button to open tabs of the selected collection -->
    <string name="collection_open_tabs">Open tabs</string>

    <!-- History -->
    <!-- Text for the button to clear all history -->
    <string name="history_delete_all">Delete history</string>
    <!-- Text for the dialog to confirm clearing all history -->
    <string name="history_delete_all_dialog">Are you sure you want to clear your history?</string>
    <!-- Text for positive action to delete history in deleting history dialog -->
    <string name="history_clear_dialog">Clear</string>
    <!-- Text for the button to delete a single history item -->
    <string name="history_delete_item">Delete</string>
    <!-- History multi select title in app bar
    The first parameter is the number of bookmarks selected -->
    <string name="history_multi_select_title">%1$d selected</string>
    <!-- Text for the button to clear selected history items. The first parameter
        is a digit showing the number of items you have selected -->
    <string name="history_delete_some">Delete %1$d items</string>
    <!-- Text for the header that groups the history for last 24 hours -->
    <string name="history_24_hours">Last 24 hours</string>
    <!-- Text for the header that groups the history the past 7 days -->
    <string name="history_7_days">Last 7 days</string>
    <!-- Text for the header that groups the history the past 30 days -->
    <string name="history_30_days">Last 30 days</string>
    <!-- Text for the header that groups the history older than the last month -->
    <string name="history_older">Older</string>
    <!-- Text shown when no history exists -->
    <string name="history_empty_message">No history here</string>

    <!-- Crashes -->
    <!-- Title text displayed on the tab crash page. This first parameter is the name of the application (For example: Fenix) -->
    <string name="tab_crash_title_2">Sorry. %1$s can’t load that page.</string>
    <!-- Description text displayed on the tab crash page -->
    <string name="tab_crash_description">You can attempt to restore or close this tab below.</string>
    <!-- Send crash report checkbox text on the tab crash page -->
    <string name="tab_crash_send_report">Send crash report to Mozilla</string>
    <!-- Close tab button text on the tab crash page -->
    <string name="tab_crash_close">Close tab</string>
    <!-- Restore tab button text on the tab crash page -->
    <string name="tab_crash_restore">Restore tab</string>

    <!-- Content Description for session item menu button -->
    <string name="content_description_session_menu">Session options</string>

    <!-- Content Description for session item share button -->
    <string name="content_description_session_share">Share session</string>

    <!-- Bookmarks -->
    <!-- Content description for bookmarks library menu -->
    <string name="bookmark_menu_content_description">Bookmark menu</string>
    <!-- Screen title for editing bookmarks -->
    <string name="bookmark_edit">Edit bookmark</string>
    <!-- Screen title for selecting a bookmarks folder -->
    <string name="bookmark_select_folder">Select folder</string>
    <!-- Screen title for adding a bookmarks folder -->
    <string name="bookmark_add_folder">Add folder</string>
    <!-- deprecated: Snackbar title shown after a bookmark has been created. -->
    <string name="bookmark_created_snackbar">Bookmark created.</string>
    <!-- Snackbar title shown after a bookmark has been created. -->
    <string name="bookmark_saved_snackbar">Bookmark saved!</string>
    <!-- Snackbar edit button shown after a bookmark has been created. -->
    <string name="edit_bookmark_snackbar_action">EDIT</string>
    <!-- Bookmark overflow menu edit button -->
    <string name="bookmark_menu_edit_button">Edit</string>
    <!-- Bookmark overflow menu select button -->
    <string name="bookmark_menu_select_button">Select</string>
    <!-- Bookmark overflow menu copy button -->
    <string name="bookmark_menu_copy_button">Copy</string>
    <!-- Bookmark overflow menu share button -->
    <string name="bookmark_menu_share_button">Share</string>
    <!-- Bookmark overflow menu open in new tab button -->
    <string name="bookmark_menu_open_in_new_tab_button">Open in new tab</string>
    <!-- Bookmark overflow menu open in private tab button -->
    <string name="bookmark_menu_open_in_private_tab_button">Open in private tab</string>
    <!-- Bookmark overflow menu delete button -->
    <string name="bookmark_menu_delete_button">Delete</string>
    <!-- Bookmark multi select title in app bar
     The first parameter is the number of bookmarks selected -->
    <string name="bookmarks_multi_select_title">%1$d selected</string>
    <!-- Bookmark editing screen title -->
    <string name="edit_bookmark_fragment_title">Edit bookmark</string>
    <!-- Bookmark folder editing screen title -->
    <string name="edit_bookmark_folder_fragment_title">Edit folder</string>
    <!-- Bookmark sign in button message -->
    <string name="bookmark_sign_in_button">Sign in to see synced bookmarks</string>
    <!-- Bookmark URL editing field label -->
    <string name="bookmark_url_label">URL</string>
    <!-- Bookmark FOLDER editing field label -->
    <string name="bookmark_folder_label">FOLDER</string>
    <!-- Bookmark NAME editing field label -->
    <string name="bookmark_name_label">NAME</string>
    <!-- Bookmark add folder screen title -->
    <string name="bookmark_add_folder_fragment_label">Add folder</string>
    <!-- Bookmark select folder screen title -->
    <string name="bookmark_select_folder_fragment_label">Select folder</string>
    <!-- Bookmark editing error missing title -->
    <string name="bookmark_empty_title_error">Must have a title</string>
    <!-- Bookmark editing error missing or improper URL -->
    <string name="bookmark_invalid_url_error">Invalid URL</string>
    <!-- Bookmark screen message for empty bookmarks folder -->
    <string name="bookmarks_empty_message">No bookmarks here</string>
    <!-- Bookmark snackbar message on deletion
     The first parameter is the host part of the URL of the bookmark deleted, if any -->
    <string name="bookmark_deletion_snackbar_message">Deleted %1$s</string>
    <!-- Bookmark snackbar message on deleting multiple bookmarks -->
    <string name="bookmark_deletion_multiple_snackbar_message">Deleting selected bookmarks</string>
    <!-- Bookmark undo button for deletion snackbar action -->
    <string name="bookmark_undo_deletion">UNDO</string>

    <!-- Site Permissions -->
    <!-- Site permissions preferences header -->
    <string name="permissions_header">Permissions</string>
    <!-- Button label that take the user to the Android App setting -->
    <string name="phone_feature_go_to_settings">Go to Settings</string>
    <!-- Content description (not visible, for screen readers etc.): Quick settings sheet
        to give users access to site specific information / settings. For example:
        Secure settings status and a button to modify site permissions -->
    <string name="quick_settings_sheet">Quick settings sheet</string>
    <!-- Label that indicates that this option it the recommended one -->
    <string name="phone_feature_recommended">Recommended</string>
    <!-- button that allows editing site permissions settings -->
    <string name="quick_settings_sheet_manage_site_permissions">Manage site permissions</string>
    <!-- Button label for clearing all the information of site permissions-->
    <string name="clear_permissions">Clear permissions</string>
    <!-- Button label for clearing a site permission-->
    <string name="clear_permission">Clear permission</string>
    <!-- Button label for clearing all the information on all sites-->
    <string name="clear_permissions_on_all_sites">Clear permissions on all sites</string>
    <!-- Preference for altering video and audio autoplay for all websites -->
    <string name="preference_browser_feature_autoplay">Autoplay</string>
    <!-- Preference for altering the camera access for all websites -->
    <string name="preference_phone_feature_camera">Camera</string>
    <!-- Preference for altering the microphone access for all websites -->
    <string name="preference_phone_feature_microphone">Microphone</string>
    <!-- Preference for altering the location access for all websites -->
    <string name="preference_phone_feature_location">Location</string>
    <!-- Preference for altering the notification access for all websites -->
    <string name="preference_phone_feature_notification">Notification</string>
    <!-- Label that indicates that a permission must be asked always -->
    <string name="preference_option_phone_feature_ask_to_allow">Ask to allow</string>
    <!-- Label that indicates that a permission must be blocked -->
    <string name="preference_option_phone_feature_blocked">Blocked</string>
    <!-- Label that indicates that a permission must be allowed -->
    <string name="preference_option_phone_feature_allowed">Allowed</string>
    <!--Label that indicates a permission is by the Android OS-->
    <string name="phone_feature_blocked_by_android">Blocked by Android</string>
    <!-- Preference for showing a list of websites that the default configurations won't apply to them -->
    <string name="preference_exceptions">Exceptions</string>
    <!-- Summary of tracking protection preference if tracking protection is set to on -->
    <string name="tracking_protection_on">On</string>
    <!-- Summary of tracking protection preference if tracking protection is set to off -->
    <string name="tracking_protection_off">Off</string>
    <!-- Label that indicates video and audio autoplay is blocked -->
    <string name="preference_option_autoplay_blocked">Video and audio blocked</string>
    <!-- Label that indicates video and audio autoplay is allowed -->
    <string name="preference_option_autoplay_allowed">Video and audio allowed</string>
    <!-- Summary of delete browsing data on quit preference if it is set to on -->
    <string name="delete_browsing_data_quit_on">On</string>
    <!-- Summary of delete browsing data on quit preference if it is set to off -->
    <string name="delete_browsing_data_quit_off">Off</string>

    <!-- Collections -->
    <!-- Label to describe what collections are to a new user without any collections -->
    <string name="collections_description">Collect the things that matter to you. To start, save open tabs to a new collection.</string>
    <!-- Collections header on home fragment -->
    <string name="collections_header">Collections</string>
    <!-- Content description (not visible, for screen readers etc.): Opens the collection menu when pressed -->
    <string name="collection_menu_button_content_description">Collection menu</string>
    <!-- No Open Tabs Message Header -->
    <string name="no_collections_header">No collections</string>
    <!-- No Open Tabs Message Description -->
    <string name="no_collections_description">Your collections will be shown here.</string>
    <!-- Title for the "select tabs" step of the collection creator -->
    <string name="create_collection_select_tabs">Select Tabs</string>
    <!-- Title for the "select collection" step of the collection creator -->
    <string name="create_collection_select_collection">Select collection</string>
    <!-- Title for the "name collection" step of the collection creator -->
    <string name="create_collection_name_collection">Name collection</string>
    <!-- Button to add new collection for the "select collection" step of the collection creator -->
    <string name="create_collection_add_new_collection">Add new collection</string>
    <!-- Button to select all tabs in the "select tabs" step of the collection creator -->
    <string name="create_collection_select_all">Select All</string>
    <!-- Button to deselect all tabs in the "select tabs" step of the collection creator -->
    <string name="create_collection_deselect_all">Deselect All</string>
    <!-- Text to prompt users to select the tabs to save in the "select tabs" step of the collection creator -->
    <string name="create_collection_save_to_collection_empty">Select tabs to save</string>
    <!-- Text to show users how many tabs they have selected in the "select tabs" step of the collection creator.
     %d is a placeholder for the number of tabs selected. -->
    <string name="create_collection_save_to_collection_tabs_selected">%d tabs selected</string>
    <!-- Text to show users they have one tab selected in the "select tabs" step of the collection creator.
    %d is a placeholder for the number of tabs selected. -->
    <string name="create_collection_save_to_collection_tab_selected">%d tab selected</string>
    <!-- Text shown in snackbar when multiple tabs have been saved in a collection -->
    <string name="create_collection_tabs_saved">Tabs saved!</string>
    <!-- Text shown in snackbar when one tab has been saved in a collection -->
    <string name="create_collection_tab_saved">Tab saved!</string>
    <!-- Content description (not visible, for screen readers etc.): button to close the collection creator -->
    <string name="create_collection_close">Close</string>
    <!-- Button to save currently selected tabs in the "select tabs" step of the collection creator-->
    <string name="create_collection_save">Save</string>

    <!-- Default name for a new collection in "name new collection" step of the collection creator. %d is a placeholder for the number of collections-->
    <string name="create_collection_default_name">Collection %d</string>

    <!-- Share -->
    <!-- Share screen header -->
    <string name="share_header">Send and Share</string>
    <!-- Share screen header -->
    <string name="share_header_2">Share</string>
    <!-- Content description (not visible, for screen readers etc.):
        "Share" button. Opens the share menu when pressed. -->
    <string name="share_button_content_description">Share</string>
    <!-- Sub-header in the dialog to share a link to another app -->
    <string name="share_link_subheader">Share a link</string>
    <!-- Sub-header in the dialog to share a link to another sync device -->
    <string name="share_device_subheader">Send to device</string>
    <!-- An option from the share dialog to sign into sync -->
    <string name="sync_sign_in">Sign in to Sync</string>
    <!-- An option from the share dialog to send link to all other sync devices -->
    <string name="sync_send_to_all">Send to all devices</string>
    <!-- An option from the share dialog to reconnect to sync -->
    <string name="sync_reconnect">Reconnect to Sync</string>
    <!-- Text displayed when sync is offline and cannot be accessed -->
    <string name="sync_offline">Offline</string>
    <!-- An option to connect additional devices -->
    <string name="sync_connect_device">Connect another device</string>
    <!-- The dialog text shown when additional devices are not available -->
    <string name="sync_connect_device_dialog">To send a tab, sign in to Firefox on at least one other device.</string>
    <!-- Confirmation dialog button -->
    <string name="sync_confirmation_button">Got it</string>
    <!-- Share error message -->
    <string name="share_error_snackbar">Cannot share to this app</string>
    <!-- Add new device screen title -->
    <string name="sync_add_new_device_title">Send to device</string>
    <!-- Text for the warning message on the Add new device screen -->
    <string name="sync_add_new_device_message">No Devices Connected</string>
    <!-- Text for the button to learn about sending tabs -->
    <string name="sync_add_new_device_learn_button">Learn About Sending Tabs…</string>
    <!-- Text for the button to connect another device -->
    <string name="sync_add_new_device_connect_button">Connect Another Device…</string>

    <!-- Notifications -->
    <!-- The user visible name of the "notification channel" (Android 8+ feature) for the ongoing notification shown while a browsing session is active. -->
    <string name="notification_pbm_channel_name">Private browsing session</string>
    <!-- Text shown in the notification that pops up to remind the user that a private browsing session is active. -->
    <string name="notification_pbm_delete_text">Delete private tabs</string>
    <!-- Notification action to open Fenix and resume the current browsing session. -->
    <string name="notification_pbm_action_open">Open</string>
    <!-- Notification action to delete all current private browsing sessions AND switch to Fenix (bring it to the foreground) -->
    <string name="notification_pbm_action_delete_and_open">Delete and Open</string>
    <!-- Name of the "Powered by Fenix" notification channel. Displayed in the "App notifications" system settings for the app -->
    <string name="notification_powered_by_channel_name">Powered By</string>
    <!-- Text shown in snackbar when user deletes a collection -->
    <string name="snackbar_collection_deleted">Collection deleted</string>
    <!-- Text shown in snackbar when user renames a collection -->
    <string name="snackbar_collection_renamed">Collection renamed</string>
    <!-- Text shown in snackbar when user deletes a tab -->
    <string name="snackbar_tab_deleted">Tab deleted</string>
    <!-- Text shown in snackbar when user deletes all tabs -->
    <string name="snackbar_tabs_deleted">Tabs deleted</string>
    <!-- Text shown in snackbar when user closes a tab -->
    <string name="snackbar_tab_closed">Tab closed</string>
    <!-- Text shown in snackbar when user closes all tabs -->
    <string name="snackbar_tabs_closed">Tabs closed</string>
    <!-- Text shown in snackbar when user closes a private tab -->
    <string name="snackbar_private_tab_closed">Private tab closed</string>
    <!-- Text shown in snackbar when user closes all private tabs -->
    <string name="snackbar_private_tabs_closed">Private tabs closed</string>
    <!-- Text shown in snackbar when user deletes all private tabs -->
    <string name="snackbar_private_tabs_deleted">Private tabs deleted</string>
    <!-- Text for action to undo deleting a tab or collection shown in snackbar -->
    <string name="snackbar_deleted_undo">UNDO</string>
    <!-- Text for action to undo deleting a tab or collection shown in a11y dialog -->
    <string name="a11y_dialog_deleted_undo">Undo</string>
    <!-- Text for action to confirm deleting a tab or collection shown in a11y dialog -->
    <string name="a11y_dialog_deleted_confirm">Confirm</string>
    <!-- QR code scanner prompt which appears after scanning a code, but before navigating to it
        First parameter is the name of the app, second parameter is the URL or text scanned-->
    <string name="qr_scanner_confirmation_dialog_message">Allow %1$s to open %2$s</string>
    <!-- QR code scanner prompt dialog positive option to allow navigation to scanned link -->
    <string name="qr_scanner_dialog_positive">ALLOW</string>
    <!-- QR code scanner prompt dialog positive option to deny navigation to scanned link -->
    <string name="qr_scanner_dialog_negative">DENY</string>
    <!-- Tab collection deletion prompt dialog message. Placeholder will be replaced with the collection name -->
    <string name="tab_collection_dialog_message">Are you sure you want to delete %1$s?</string>
    <!-- Tab collection deletion prompt dialog option to delete the collection -->
    <string name="tab_collection_dialog_positive">Delete</string>
    <!-- Tab collection deletion prompt dialog option to cancel deleting the collection -->
    <string name="tab_collection_dialog_negative">Cancel</string>
    <!-- Text displayed in a notification when the user enters full screen mode -->
    <string name="full_screen_notification">Entering full screen mode</string>
    <!-- Message for copying the URL via long press on the toolbar -->
    <string name="url_copied">URL copied</string>
    <!-- Sample text for accessibility font size -->
    <string name="accessibility_text_size_sample_text">The quick brown fox jumps over the lazy dog. The quick brown fox jumps over the lazy dog. The quick brown fox jumps over the lazy dog. The quick brown fox jumps over the lazy dog.</string>
    <!-- Summary for Accessibility Text Size Scaling Preference -->
    <string name="preference_accessibility_text_size_summary">Make text on websites larger or smaller</string>
    <!-- Title for Accessibility Text Size Scaling Preference -->
    <string name="preference_accessibility_font_size_title">Font Size</string>

    <!-- Title for Accessibility Text Automatic Size Scaling Preference -->
    <string name="preference_accessibility_auto_size">Automatic Font Sizing</string>
    <!-- Summary for Accessibility Text Automatic Size Scaling Preference -->
    <string name="preference_accessibility_auto_size_summary">Font size will match your Android settings. Disable to manage font size here.</string>

    <!-- Title for the Delete browsing data preference -->
    <string name="preferences_delete_browsing_data">Delete browsing data</string>
    <!-- Title for the tabs item in Delete browsing data -->
    <string name="preferences_delete_browsing_data_tabs_title">Open Tabs</string>
    <!-- Subtitle for the tabs item in Delete browsing data, parameter will be replaced with the number of open tabs -->
    <string name="preferences_delete_browsing_data_tabs_subtitle">%d tabs</string>
    <!-- Title for the data and history items in Delete browsing data -->
    <string name="preferences_delete_browsing_data_browsing_data_title">Browsing history and site data</string>
    <!-- Subtitle for the data and history items in delete browsing data, parameter will be replaced with the
        number of history items the user has -->
    <string name="preferences_delete_browsing_data_browsing_data_subtitle">%d addresses</string>
    <!-- Title for history items in Delete browsing data -->
    <string name="preferences_delete_browsing_data_browsing_history_title">History</string>
    <!-- Subtitle for the history items in delete browsing data, parameter will be replaced with the
        number of history pages the user has -->
    <string name="preferences_delete_browsing_data_browsing_history_subtitle">%d pages</string>
    <!-- Title for the collections item in Delete browsing data -->
    <string name="preferences_delete_browsing_data_collections_title">Collections</string>
    <!-- Subtitle for the collections item in Delete browsing data, parameter will be replaced with the
        number of collections that will be deleted -->
    <string name="preferences_delete_browsing_data_collections_subtitle">%d collections</string>
    <!-- Title for the cookies item in Delete browsing data -->
    <string name="preferences_delete_browsing_data_cookies">Cookies</string>
    <!-- Subtitle for the cookies item in Delete browsing data -->
    <string name="preferences_delete_browsing_data_cookies_subtitle">You’ll be logged out of most sites</string>
    <!-- Title for the cached images and files item in Delete browsing data -->
    <string name="preferences_delete_browsing_data_cached_files">Cached images and files</string>
    <!-- Subtitle for the cached images and files item in Delete browsing data -->
    <string name="preferences_delete_browsing_data_cached_files_subtitle">Frees up storage space</string>
    <!-- Title for the site permissions item in Delete browsing data -->
    <string name="preferences_delete_browsing_data_site_permissions">Site permissions</string>
    <!-- Text for the button to delete browsing data -->
    <string name="preferences_delete_browsing_data_button">Delete browsing data</string>
    <!-- Title for the Delete browsing data on quit preference -->
    <string name="preferences_delete_browsing_data_on_quit">Delete browsing data on quit</string>
    <!-- Summary for the Delete browsing data on quit preference. "Quit" translation should match delete_browsing_data_on_quit_action translation. -->
    <string name="preference_summary_delete_browsing_data_on_quit">Automatically deletes browsing data when you select "Quit" from the main menu</string>
    <!-- Summary for the Delete browsing data on quit preference. "Quit" translation should match delete_browsing_data_on_quit_action translation. -->
    <string name="preference_summary_delete_browsing_data_on_quit_2">Automatically deletes browsing data when you select \"Quit\" from the main menu</string>
    <!-- Category for history items to delete on quit in delete browsing data on quit -->
    <string name="preferences_delete_browsing_data_on_quit_browsing_history">Browsing history</string>
    <!-- Action item in menu for the Delete browsing data on quit feature -->
    <string name="delete_browsing_data_on_quit_action">Quit</string>

    <!-- Dialog message to the user asking to delete browsing data. -->
    <string name="delete_browsing_data_prompt_message">This will delete all of your browsing data.</string>
    <!-- Dialog message to the user asking to delete browsing data. Parameter will be replaced by app name. -->
    <string name="delete_browsing_data_prompt_message_3">%s will delete the selected browsing data.</string>
    <!-- Text for the cancel button for the data deletion dialog -->
    <string name="delete_browsing_data_prompt_cancel">Cancel</string>
    <!-- Text for the allow button for the data deletion dialog -->
    <string name="delete_browsing_data_prompt_allow">Delete</string>
    <!-- Text for the snackbar confirmation that the data was deleted -->
    <string name="preferences_delete_browsing_data_snackbar">Browsing data deleted</string>
    <!-- Text for the snackbar to show the user that the deletion of browsing data is in progress -->
    <string name="deleting_browsing_data_in_progress">Deleting browsing data&#8230;</string>

    <!-- Onboarding -->
    <!-- Text for onboarding welcome message
    The first parameter is the name of the app (e.g. Firefox Preview) -->
    <string name="onboarding_header">Welcome to %s!</string>
    <!-- text for the Firefox Accounts section header -->
    <string name="onboarding_fxa_section_header">Already have an account?</string>
    <!-- text for the Firefox Preview feature section header
    The first parameter is the name of the app (e.g. Firefox Preview) -->
    <string name="onboarding_feature_section_header">Get to know %s</string>
    <!-- text for the theme picker onboarding card header -->
    <string name="onboarding_theme_picker_header">Choose your theme</string>
    <!-- text for the theme picker onboarding card description -->
    <string name="onboarding_theme_picker_description">Try dark theme: easier on your battery and your eyes.</string>
    <!-- text for the firefox account onboarding card header
    The first parameter is the name of the app (e.g. Firefox Preview) -->
    <string name="onboarding_firefox_account_header">Get the most out of %s.</string>
    <!-- text for the firefox account onboarding card header when we detect you're already signed in to
        another Firefox browser. (The word `Firefox` should not be translated)
        The first parameter is the email of the detected user's account -->
    <string name="onboarding_firefox_account_auto_signin_header_2">You are signed in as %s on another Firefox browser on this phone. Would you like to sign in with this account?</string>
    <!-- text for the button to confirm automatic sign-in -->
    <string name="onboarding_firefox_account_auto_signin_confirm">Yes, sign me in</string>
    <!-- text for the automatic sign-in button while signing in is in process -->
    <string name="onboarding_firefox_account_signing_in">Signing in&#8230;</string>
    <!-- text for the button to manually sign into Firefox account. The word "Firefox" should not be translated -->
    <string name="onboarding_firefox_account_sign_in">Sign in to Firefox</string>
    <!-- text for the button to stay signed out when presented with an option to automatically sign-in. -->
    <string name="onboarding_firefox_account_stay_signed_out">Stay signed out</string>
    <!-- text to display in the snackbar once account is signed-in -->
    <string name="onboarding_firefox_account_sync_is_on">Sync is on</string>
    <!-- text to display in the snackbar if automatic sign-in fails. user may try again -->
    <string name="onboarding_firefox_account_automatic_signin_failed">Failed to sign-in</string>
    <!-- text for the tracking protection onboarding card header -->
    <string name="onboarding_tracking_protection_header">Protect yourself</string>
    <!-- text for the tracking protection card description
    The first parameter is the name of the app (e.g. Firefox Preview) -->
    <string name="onboarding_tracking_protection_description">%s blocks ad trackers that follow you around the web.
    </string>
    <!-- text for the private browsing onboarding card header -->
    <string name="onboarding_private_browsing_header">Browse privately</string>
    <!-- text for the private browsing onboarding card description
    The first parameter is an icon that represents private browsing -->
    <string name="onboarding_private_browsing_description">When you see the %s icon, private browsing is just a tap away.
   </string>
    <!-- text for the privacy notice onboarding card header -->
    <string name="onboarding_privacy_notice_header">Your privacy</string>
    <!-- text for the privacy notice onboarding card description
    The first parameter is the name of the app (e.g. Firefox Preview) -->
    <string name="onboarding_privacy_notice_description">We’ve designed %s to give you control over what you share
        online and what you share with us.
    </string>
    <!-- Text for the button to read the privacy notice -->
    <string name="onboarding_privacy_notice_read_button">Read our privacy notice</string>

    <!-- text for the button to finish onboarding -->
    <string name="onboarding_finish">Start browsing</string>

    <!-- Onboarding theme -->
    <!-- Automatic theme setting (will follow device setting) -->
    <string name="onboarding_theme_automatic_title">Automatic</string>
    <!-- Summary of automatic theme setting (will follow device setting) -->
    <string name="onboarding_theme_automatic_summary">Adapts to your device settings</string>
    <!-- Theme setting for dark mode -->
    <string name="onboarding_theme_dark_title">Dark theme</string>
    <!-- Theme setting for light mode -->
    <string name="onboarding_theme_light_title">Light theme</string>

    <!-- Text shown in snackbar when multiple tabs have been sent to device -->
    <string name="sync_sent_tabs_snackbar">Tabs sent!</string>
    <!-- Text shown in snackbar when one tab has been sent to device  -->
    <string name="sync_sent_tab_snackbar">Tab sent!</string>
    <!-- Text shown in snackbar when sharing tabs failed  -->
    <string name="sync_sent_tab_error_snackbar">Unable to send</string>
    <!-- Text shown in snackbar for the "retry" action that the user has after sharing tabs failed -->
    <string name="sync_sent_tab_error_snackbar_action">RETRY</string>
    <!-- Title of QR Pairing Fragment -->
    <string name="sync_scan_code">Scan the code</string>
    <!-- Instructions on how to access pairing -->
    <string name="sign_in_instructions"><![CDATA[On your computer open Firefox and go to <b>https://firefox.com/pair</b>]]></string>
    <!-- Text shown for sign in pairing when ready -->
    <string name="sign_in_ready_for_scan">Ready to scan</string>
    <!-- Text shown for settings option for sign with pairing -->
    <string name="sign_in_with_camera">Sign in with your camera</string>
    <!-- Text shown for settings option for sign with email -->
    <string name="sign_in_with_email">Use email instead</string>
    <!-- Text shown in confirmation dialog to sign out of account -->
    <string name="sign_out_confirmation_message">Firefox will stop syncing with your account, but won’t delete any of your browsing data on this device.</string>
    <!-- Option to continue signing out of account shown in confirmation dialog to sign out of account -->
    <string name="sign_out_disconnect">Disconnect</string>
    <!-- Option to cancel signing out shown in confirmation dialog to sign out of account -->
    <string name="sign_out_cancel">Cancel</string>
    <!-- Error message snackbar shown after the user tried to select a default folder which cannot be altered -->
    <string name="bookmark_cannot_edit_root">Can’t edit default folders</string>

    <!-- Enhanced Tracking Protection -->
    <!-- Link displayed in enhanced tracking protection panel to access tracking protection settings -->
    <string name="etp_settings">Protection Settings</string>
    <!-- Preference title for enhanced tracking protection settings -->
    <string name="preference_enhanced_tracking_protection">Enhanced Tracking Protection</string>
    <!-- Title for the description of enhanced tracking protection -->
    <string name="preference_enhanced_tracking_protection_explanation_title">Browse without being followed</string>
    <!-- Description of enhanced tracking protection. The first parameter is the name of the application (For example: Fenix) -->
    <string name="preference_enhanced_tracking_protection_explanation">Keep your data to yourself. %s protects you from many of the most common trackers that follow what you do online.</string>
    <!-- Text displayed that links to website about enhanced tracking protection -->
    <string name="preference_enhanced_tracking_protection_explanation_learn_more">Learn more</string>
    <!-- Preference for enhanced tracking protection for the standard protection settings -->
    <string name="preference_enhanced_tracking_protection_standard_option">Standard</string>
    <!-- Preference for enhanced tracking protection for the standard protection settings -->
    <string name="preference_enhanced_tracking_protection_standard">Standard (recommended)</string>
    <!-- Preference description for enhanced tracking protection for the standard protection settings -->
    <string name="preference_enhanced_tracking_protection_standard_description">Balanced for protection and performance.</string>
    <!-- Preference description for enhanced tracking protection for the standard protection settings -->
    <string name="preference_enhanced_tracking_protection_standard_description_2">Pages will load normally, but block fewer trackers.</string>
    <!-- Preference for enhanced tracking protection for the strict protection settings -->
    <string name="preference_enhanced_tracking_protection_strict">Strict</string>
    <!-- Preference for enhanced tracking protection for the strict protection settings, default setting -->
    <string name="preference_enhanced_tracking_protection_strict_default">Strict (Default)</string>
    <!-- Preference description for enhanced tracking protection for the strict protection settings -->
    <string name="preference_enhanced_tracking_protection_strict_default_description">Stronger tracking protection and faster performance, but some sites may not work properly.</string>
    <!-- Preference for enhanced tracking protection for the standard protection settings -->
    <string name="preference_enhanced_tracking_protection_strict_recommended">Strict (recommended)</string>
    <!-- Preference description for enhanced tracking protection for the strict protection settings -->
    <string name="preference_enhanced_tracking_protection_strict_description">Stronger protection, but may cause some sites or content to break.</string>
    <!-- Header for categories that are being blocked by current Enhanced Tracking Protection settings -->
    <string name="enhanced_tracking_protection_blocked">Blocked</string>
    <!-- Header for categories that are being not being blocked by current Enhanced Tracking Protection settings -->
    <string name="enhanced_tracking_protection_allowed">Allowed</string>
    <!-- Category of trackers (social media trackers) that can be blocked by Enhanced Tracking Protection -->
    <string name="etp_social_media_trackers_title">Social Media Trackers</string>
    <!-- Description of social media trackers that can be blocked by Enhanced Tracking Protection -->
    <string name="etp_social_media_trackers_description">Limits the ability of social networks to track your browsing activity around the web.</string>
    <!-- Category of trackers (cross-site tracking cookies) that can be blocked by Enhanced Tracking Protection -->
    <string name="etp_cookies_title">Cross-Site Tracking Cookies</string>
    <!-- Description of cross-site tracking cookies that can be blocked by Enhanced Tracking Protection -->
    <string name="etp_cookies_description">Blocks cookies that ad networks and analytics companies use to compile your browsing data across many sites.</string>
    <!-- Category of trackers (cryptominers) that can be blocked by Enhanced Tracking Protection -->
    <string name="etp_cryptominers_title">Cryptominers</string>
    <!-- Description of cryptominers that can be blocked by Enhanced Tracking Protection -->
    <string name="etp_cryptominers_description">Prevents malicious scripts gaining access to your device to mine digital currency.</string>
    <!-- Category of trackers (fingerprinters) that can be blocked by Enhanced Tracking Protection -->
    <string name="etp_fingerprinters_title">Fingerprinters</string>
    <!-- Description of fingerprinters that can be blocked by Enhanced Tracking Protection -->
    <string name="etp_fingerprinters_description">Stops uniquely identifiable data from being collected about your device that can be used for tracking purposes.</string>
    <!-- Category of trackers (tracking content) that can be blocked by Enhanced Tracking Protection -->
    <string name="etp_tracking_content_title">Tracking Content</string>
    <!-- Description of tracking content that can be blocked by Enhanced Tracking Protection -->
    <string name="etp_tracking_content_description">Stops outside ads, videos, and other content from loading that contains tracking code. May affect some website functionality.</string>
    <!-- Enhanced Tracking Protection Onboarding Message shown in a dialog above the toolbar. The first parameter is the name of the application (For example: Fenix) -->
    <string name="etp_onboarding_message_2">%s is blocking trackers on this site when the shield is purple. Tap it to see what’s blocked.</string>
    <!-- Enhanced Tracking Protection message that protection is currently on for this site -->
    <string name="etp_panel_on">Protections are ON for this site</string>
    <!-- Enhanced Tracking Protection message that protection is currently off for this site -->
    <string name="etp_panel_off">Protections are OFF for this site</string>
    <!-- Header for exceptions list for which sites enhanced tracking protection is always off -->
    <string name="enhanced_tracking_protection_exceptions">Enhanced Tracking Protection is off for these websites</string>
    <!-- About page Your rights link text -->
    <string name="about_your_rights">Your rights</string>
    <!-- About page link text to open open source licenses screen -->
    <string name="about_open_source_licenses">Open source libraries we use</string>
    <!-- About page link text to open what's new link -->
    <string name="about_whats_new">What\'s new in %s</string>
    <!-- Open source licenses page title
    The first parameter is the app name -->
    <string name="open_source_licenses_title">%s | OSS Libraries</string>

    <!-- Content description of the tab counter toolbar button when one tab is open -->
    <string name="tab_counter_content_description_one_tab">1 tab</string>
    <!-- Content description of the tab counter toolbar button when multiple tabs are open. First parameter will be replaced with the number of tabs (always more than one) -->
    <string name="tab_counter_content_description_multi_tab">%d tabs</string>

    <!-- Browser long press popup menu -->
    <!-- Copy the current url -->
    <string name="browser_toolbar_long_press_popup_copy">Copy</string>
    <!-- Paste & go the text in the clipboard. '&amp;' is replaced with the ampersand symbol: & -->
    <string name="browser_toolbar_long_press_popup_paste_and_go">Paste &amp; Go</string>
    <!-- Paste the text in the clipboard -->
    <string name="browser_toolbar_long_press_popup_paste">Paste</string>
    <!-- Snackbar message shown after an URL has been copied to clipboard. -->
    <string name="browser_toolbar_url_copied_to_clipboard_snackbar">URL copied to clipboard</string>
  
    <!-- Title text for the Add To Homescreen dialog -->
    <string name="add_to_homescreen_title">Add to Home screen</string>
    <!-- Cancel button text for the Add to Homescreen dialog -->
    <string name="add_to_homescreen_cancel">Cancel</string>
    <!-- Add button text for the Add to Homescreen dialog -->
    <string name="add_to_homescreen_add">Add</string>
    <!-- Placeholder text for the TextView in the Add to Homescreen dialog -->
    <string name="add_to_homescreen_text_placeholder">Shortcut name</string>

    <!-- Preference for managing the settings for logins and passwords in Fenix -->
    <string name="preferences_passwords_logins_and_passwords">Logins and passwords</string>
    <!-- Preference for managing the saving of logins and passwords in Fenix -->
    <string name="preferences_passwords_save_logins">Save logins and passwords</string>
    <!-- Preference option for asking to save passwords in Fenix -->
    <string name="preferences_passwords_save_logins_ask_to_save">Ask to save</string>
    <!-- Preference option for never saving passwords in Fenix -->
    <string name="preferences_passwords_save_logins_never_save">Never save</string>
    <!-- Preference for autofilling saved logins in Fenix -->
    <string name="preferences_passwords_autofill">Autofill</string>
    <!-- Preference for syncing saved logins in Fenix -->
    <string name="preferences_passwords_sync_logins">Sync logins</string>
    <!-- Syncing saved logins in Fenix is on -->
    <string name="preferences_passwords_sync_logins_on">On</string>
    <!-- Syncing saved logins in Fenix is off -->
    <string name="preferences_passwords_sync_logins_off">Off</string>
    <!-- Syncing saved logins in Fenix needs reconnect to sync -->
    <string name="preferences_passwords_sync_logins_reconnect">Reconnect</string>
    <!-- Syncing saved logins in Fenix needs login -->
    <string name="preferences_passwords_sync_logins_sign_in">Sign in to Sync</string>
    <!-- Preference to access list of saved logins -->
    <string name="preferences_passwords_saved_logins">Saved logins</string>
    <!-- Preference to access list of login exceptions that we never save logins for -->
    <string name="preferences_passwords_exceptions">Exceptions</string>
    <!-- Empty description of list of login exceptions that we never save logins for -->
    <string name="preferences_passwords_exceptions_description_empty">Logins and passwords that are not saved will be shown here.</string>
    <!-- Description of list of login exceptions that we never save logins for -->
    <string name="preferences_passwords_exceptions_description">Logins and passwords will not be saved for these sites.</string>
    <!-- Hint for search box in logins list -->
    <string name="preferences_passwords_saved_logins_search">Search logins</string>
    <!-- Option to sort logins list A-Z, alphabetically -->
    <string name="preferences_passwords_saved_logins_alphabetically">Alphabetically</string>
    <!-- Option to sort logins list by most recently used -->
    <string name="preferences_passwords_saved_logins_recently_used">Recently used</string>
    <!-- The header for the site that a login is for -->
    <string name="preferences_passwords_saved_logins_site">Site</string>
    <!-- The header for the username for a login -->
    <string name="preferences_passwords_saved_logins_username">Username</string>
    <!-- The header for the password for a login -->
    <string name="preferences_passwords_saved_logins_password">Password</string>
    <!-- Message displayed in security prompt to reenter a secret pin to access saved logins -->
    <string name="preferences_passwords_saved_logins_enter_pin">Re-enter your PIN</string>
    <!-- Message displayed in security prompt to access saved logins -->
    <string name="preferences_passwords_saved_logins_enter_pin_description">Unlock to view your saved logins</string>
    <!-- Message displayed when a connection is insecure and we detect the user is entering a password -->
    <string name="logins_insecure_connection_warning">This connection is not secure. Logins entered here could be compromised.</string>
    <!-- Learn more link that will link to a page with more information displayed when a connection is insecure and we detect the user is entering a password -->
    <string name="logins_insecure_connection_warning_learn_more">Learn more</string>
    <!-- Prompt message displayed when Fenix detects a user has entered a password and user decides if Fenix should save it. The first parameter is the name of the application (For example: Fenix)  -->
    <string name="logins_doorhanger_save">Do you want %s to save this login?</string>
    <!-- Positive confirmation that Fenix should save the new or updated login -->
    <string name="logins_doorhanger_save_confirmation">Save</string>
    <!-- Negative confirmation that Fenix should not save the new or updated login -->
    <string name="logins_doorhanger_save_dont_save">Don\'t save</string>
    <!-- Shown in snackbar to tell user that the password has been copied -->
    <string name="logins_password_copied">Password copied to clipboard</string>
    <!-- Shown in snackbar to tell user that the username has been copied -->
    <string name="logins_username_copied">Username copied to clipboard</string>
    <!-- Shown in snackbar to tell user that the site has been copied -->
    <string name="logins_site_copied">Site copied to clipboard</string>
    <!-- Content Description (for screenreaders etc) read for the button to copy a password in logins-->
    <string name="saved_logins_copy_password">Copy password</string>
    <!-- Content Description (for screenreaders etc) read for the button to copy a username in logins -->
    <string name="saved_login_copy_username">Copy username</string>
    <!-- Content Description (for screenreaders etc) read for the button to copy a site in logins -->
    <string name="saved_login_copy_site">Copy site</string>
    <!-- Content Description (for screenreaders etc) read for the button to reveal a password in logins -->
    <string name="saved_login_reveal_password">Show password</string>
    <!-- Content Description (for screenreaders etc) read for the button to hide a password in logins -->
    <string name="saved_login_hide_password">Hide password</string>
    <!-- Message displayed in biometric prompt displayed for authentication before allowing users to view their logins -->
    <string name="logins_biometric_prompt_message">Unlock to view your saved logins</string>
    <!-- Title of warning dialog if users have no device authentication set up -->
    <string name="logins_warning_dialog_title">Secure your logins and passwords</string>
    <!-- Message of warning dialog if users have no device authentication set up -->
    <string name="logins_warning_dialog_message">Set up a device lock pattern, PIN, or password to protect your saved logins and passwords from being accessed if someone else has your device.</string>
    <!-- Negative button to ignore warning dialog if users have no device authentication set up -->
    <string name="logins_warning_dialog_later">Later</string>
    <!-- Positive button to send users to set up a pin of warning dialog if users have no device authentication set up -->
    <string name="logins_warning_dialog_set_up_now">Set up now</string>
    <!-- Title of PIN verification dialog to direct users to re-enter their device credentials to access their logins -->
    <string name="logins_biometric_prompt_message_pin">Unlock your device</string>
<<<<<<< HEAD
    <!-- Title for Accessibility Force Enable Zoom Preference -->
    <string name="preference_accessibility_force_enable_zoom">Zoom on all websites</string>
    <!-- Summary for Accessibility Force Enable Zoom Preference -->
    <string name="preference_accessibility_force_enable_zoom_summary">Enable to allow pinch and zoom, even on websites that prevent this gesture.</string>
=======

    <!-- Title of the Add search engine screen -->
    <string name="search_engine_add_custom_search_engine_title">Add search engine</string>
    <!-- Title of the Edit search engine screen -->
    <string name="search_engine_edit_custom_search_engine_title">Edit search engine</string>
    <!-- Content description (not visible, for screen readers etc.): Title for the button to add a search engine in the action bar -->
    <string name="search_engine_add_button_content_description">Add</string>
    <!-- Content description (not visible, for screen readers etc.): Title for the button to save a search engine in the action bar -->
    <string name="search_engine_add_custom_search_engine_edit_button_content_description">Save</string>
    <!-- Text for the menu button to edit a search engine -->
    <string name="search_engine_edit">Edit</string>
    <!-- Text for the menu button to delete a search engine -->
    <string name="search_engine_delete">Delete</string>

    <!-- Text for the button to create a custom search engine on the Add search engine screen -->
    <string name="search_add_custom_engine_label">Custom</string>
    <!-- Placeholder text shown in the Search Engine Name TextField before a user enters text -->
    <string name="search_add_custom_engine_name_hint">Name</string>
    <!-- Placeholder text shown in the Search String TextField before a user enters text -->
    <string name="search_add_custom_engine_search_string_hint">Search string to use</string>
    <!-- Description text for the Search String TextField. The %s is part of the string -->
    <string name="search_add_custom_engine_search_string_example">Replace query with “%s”. Example:\nhttps://www.google.com/search?q=%s</string>
    <!-- Text for the button to learn more about adding a custom search engine -->
    <string name="search_add_custom_engine_learn_more_label">Learn More</string>

    <!-- Text shown when a user leaves the name field empty -->
    <string name="search_add_custom_engine_error_empty_name">Enter search engine name</string>
    <!-- Text shown when a user tries to add a search engine that already exists -->
    <string name="search_add_custom_engine_error_existing_name">Search engine with name “%s” already exists.</string>
    <!-- Text shown when a user leaves the search string field empty -->
    <string name="search_add_custom_engine_error_empty_search_string">Enter a search string</string>
    <!-- Text shown when a user leaves out the required template string -->
    <string name="search_add_custom_engine_error_missing_template">Check that search string matches Example format</string>
    <!-- Text shown when we aren't able to validate the custom search query. The first parameter is the url of the custom search engine -->
    <string name="search_add_custom_engine_error_cannot_reach">Error connecting to “%s”</string>
    <!-- Text shown when a user creates a new search engine -->
    <string name="search_add_custom_engine_success_message">Created %s</string>
    <!-- Text shown when a user successfully edits a custom search engine -->
    <string name="search_edit_custom_engine_success_message">Saved %s</string>
    <!-- Text shown when a user successfully deletes a custom search engine -->
    <string name="search_delete_search_engine_success_message">Deleted %s</string>
>>>>>>> 607c3d4c
</resources><|MERGE_RESOLUTION|>--- conflicted
+++ resolved
@@ -1014,12 +1014,10 @@
     <string name="logins_warning_dialog_set_up_now">Set up now</string>
     <!-- Title of PIN verification dialog to direct users to re-enter their device credentials to access their logins -->
     <string name="logins_biometric_prompt_message_pin">Unlock your device</string>
-<<<<<<< HEAD
     <!-- Title for Accessibility Force Enable Zoom Preference -->
     <string name="preference_accessibility_force_enable_zoom">Zoom on all websites</string>
     <!-- Summary for Accessibility Force Enable Zoom Preference -->
     <string name="preference_accessibility_force_enable_zoom_summary">Enable to allow pinch and zoom, even on websites that prevent this gesture.</string>
-=======
 
     <!-- Title of the Add search engine screen -->
     <string name="search_engine_add_custom_search_engine_title">Add search engine</string>
@@ -1061,5 +1059,4 @@
     <string name="search_edit_custom_engine_success_message">Saved %s</string>
     <!-- Text shown when a user successfully deletes a custom search engine -->
     <string name="search_delete_search_engine_success_message">Deleted %s</string>
->>>>>>> 607c3d4c
 </resources>