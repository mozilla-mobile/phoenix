--- conflicted
+++ resolved
@@ -65,21 +65,9 @@
                 app:layout_constraintBottom_toBottomOf="parent"/>
 
         <ImageButton
-<<<<<<< HEAD
-            android:id="@+id/close_tab_button"
-            android:layout_width="wrap_content"
-            android:layout_height="wrap_content"
-            android:layout_margin="13dp"
-            android:alpha="0.8"
-            android:contentDescription="@string/close_tab"
-            android:src="@drawable/ic_close"
-            android:background="?android:attr/selectableItemBackgroundBorderless"
-            app:layout_constraintEnd_toEndOf="parent"
-            app:layout_constraintTop_toTopOf="parent" />
-=======
                 android:id="@+id/close_tab_button"
-                android:layout_width="8dp"
-                android:layout_height="8dp"
+                android:layout_width="wrap_content"
+                android:layout_height="wrap_content"
                 android:layout_margin="13dp"
                 android:alpha="0.8"
                 android:contentDescription="@string/close_tab"
@@ -87,7 +75,6 @@
                 android:background="?android:attr/selectableItemBackgroundBorderless"
                 app:layout_constraintEnd_toEndOf="parent"
                 app:layout_constraintTop_toTopOf="parent" />
->>>>>>> 8daaa637
 
         <View
                 android:id="@+id/selected_border"
