<?xml version="1.0" encoding="utf-8"?>
<!-- This Source Code Form is subject to the terms of the Mozilla Public
   - License, v. 2.0. If a copy of the MPL was not distributed with this
   - file, You can obtain one at http://mozilla.org/MPL/2.0/. -->
<FrameLayout
        xmlns:android="http://schemas.android.com/apk/res/android"
        xmlns:app="http://schemas.android.com/apk/res-auto"
        xmlns:tools="http://schemas.android.com/tools"
        android:id="@+id/item_collection"
        android:layout_width="match_parent"
        android:layout_height="wrap_content"
        android:layout_marginTop="12dp"
        android:background="@drawable/rounded_all_corners"
        android:clickable="true"
        android:clipToPadding="false"
        android:elevation="5dp"
        android:focusable="true"
        android:foreground="?android:attr/selectableItemBackground">

    <androidx.constraintlayout.widget.ConstraintLayout
            android:layout_width="match_parent"
            android:layout_height="wrap_content">

        <ImageView
                android:id="@+id/collection_icon"
                android:layout_width="wrap_content"
                android:layout_height="wrap_content"
                android:layout_marginStart="16dp"
                android:layout_marginTop="16dp"
                android:importantForAccessibility="no"
                android:src="@drawable/ic_tab_collection"
                android:tint="@null"
                app:layout_constraintStart_toStartOf="parent"
                app:layout_constraintTop_toTopOf="parent" />

        <TextView
                android:id="@+id/collection_title"
                android:layout_width="wrap_content"
                android:layout_height="wrap_content"
                android:layout_marginStart="12dp"
                android:layout_marginTop="16dp"
                android:layout_marginEnd="8dp"
                android:ellipsize="end"
                android:gravity="start"
                android:maxLines="1"
                android:minLines="1"
                android:textAppearance="@style/Header16TextStyle"
                app:layout_constrainedWidth="true"
                app:layout_constraintEnd_toStartOf="@id/chevron"
                app:layout_constraintHorizontal_bias="0.0"
                app:layout_constraintHorizontal_chainStyle="packed"
                app:layout_constraintStart_toEndOf="@+id/collection_icon"
                app:layout_constraintTop_toTopOf="parent"
                tools:text="@tools:sample/lorem/random" />

        <ImageView
                android:id="@+id/chevron"
                android:layout_width="10dp"
                android:layout_height="6dp"
                android:layout_marginTop="24dp"
                android:layout_marginEnd="16dp"
                android:background="@drawable/ic_chevron_down"
                android:contentDescription="@string/tab_menu"
                app:layout_constraintEnd_toStartOf="@+id/collection_share_button"
                app:layout_constraintStart_toEndOf="@+id/collection_title"
                app:layout_constraintTop_toTopOf="parent" />

        <TextView
                android:id="@+id/collection_description"
                android:layout_width="0dp"
                android:layout_height="wrap_content"
                android:layout_marginTop="8dp"
                android:layout_marginBottom="16dp"
                android:ellipsize="end"
                android:maxLines="2"
                android:minLines="2"
                android:textAppearance="@style/SubtitleTextStyle"
                app:layout_constraintBottom_toBottomOf="parent"
                app:layout_constraintEnd_toStartOf="@id/collection_share_button"
                app:layout_constraintStart_toStartOf="@id/collection_title"
                app:layout_constraintTop_toBottomOf="@id/collection_share_button"
                tools:text="@tools:sample/lorem/random" />

        <ImageButton
<<<<<<< HEAD
                android:id="@+id/collection_share_button"
                android:layout_width="24dp"
                android:layout_height="24dp"
                android:layout_marginStart="16dp"
                android:layout_marginEnd="30dp"
                android:background="?android:attr/selectableItemBackgroundBorderless"
                android:contentDescription="@string/tab_menu"
                android:src="@drawable/ic_hollow_share"
                app:layout_constraintEnd_toStartOf="@id/collection_overflow_button"
                app:layout_constraintTop_toTopOf="@id/collection_icon" />
=======
            android:id="@+id/collection_share_button"
            android:layout_width="24dp"
            android:layout_height="24dp"
            android:layout_marginStart="16dp"
            android:layout_marginEnd="30dp"
            android:background="?android:attr/selectableItemBackgroundBorderless"
            android:contentDescription="@string/share_header"
            android:src="@drawable/ic_hollow_share"
            app:layout_constraintEnd_toStartOf="@id/collection_overflow_button"
            app:layout_constraintTop_toTopOf="@id/collection_icon" />
>>>>>>> 99015147

        <ImageButton
                android:id="@+id/collection_overflow_button"
                android:layout_width="24dp"
                android:layout_height="24dp"
                android:layout_marginTop="16dp"
                android:layout_marginEnd="4.5dp"
                android:background="?android:attr/selectableItemBackgroundBorderless"
                android:contentDescription="@string/tab_menu"
                android:src="@drawable/ic_menu"
                app:layout_constraintEnd_toEndOf="parent"
                app:layout_constraintTop_toTopOf="parent" />

        <View
                android:id="@+id/selected_border"
                android:layout_width="0dp"
                android:layout_height="0dp"
                android:alpha="0"
                android:background="@drawable/session_border"
                app:layout_constraintBottom_toBottomOf="parent"
                app:layout_constraintEnd_toEndOf="parent"
                app:layout_constraintStart_toStartOf="parent"
                app:layout_constraintTop_toTopOf="parent" />
    </androidx.constraintlayout.widget.ConstraintLayout>
</FrameLayout><|MERGE_RESOLUTION|>--- conflicted
+++ resolved
@@ -82,29 +82,16 @@
                 tools:text="@tools:sample/lorem/random" />
 
         <ImageButton
-<<<<<<< HEAD
                 android:id="@+id/collection_share_button"
                 android:layout_width="24dp"
                 android:layout_height="24dp"
                 android:layout_marginStart="16dp"
                 android:layout_marginEnd="30dp"
                 android:background="?android:attr/selectableItemBackgroundBorderless"
-                android:contentDescription="@string/tab_menu"
+                android:contentDescription="@string/share_header"
                 android:src="@drawable/ic_hollow_share"
                 app:layout_constraintEnd_toStartOf="@id/collection_overflow_button"
                 app:layout_constraintTop_toTopOf="@id/collection_icon" />
-=======
-            android:id="@+id/collection_share_button"
-            android:layout_width="24dp"
-            android:layout_height="24dp"
-            android:layout_marginStart="16dp"
-            android:layout_marginEnd="30dp"
-            android:background="?android:attr/selectableItemBackgroundBorderless"
-            android:contentDescription="@string/share_header"
-            android:src="@drawable/ic_hollow_share"
-            app:layout_constraintEnd_toStartOf="@id/collection_overflow_button"
-            app:layout_constraintTop_toTopOf="@id/collection_icon" />
->>>>>>> 99015147
 
         <ImageButton
                 android:id="@+id/collection_overflow_button"
