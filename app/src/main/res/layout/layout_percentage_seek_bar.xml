<?xml version="1.0" encoding="utf-8"?>
<!-- This Source Code Form is subject to the terms of the Mozilla Public
   - License, v. 2.0. If a copy of the MPL was not distributed with this
   - file, You can obtain one at http://mozilla.org/MPL/2.0/. -->
<androidx.constraintlayout.widget.ConstraintLayout xmlns:android="http://schemas.android.com/apk/res/android"
    xmlns:app="http://schemas.android.com/apk/res-auto"
    xmlns:tools="http://schemas.android.com/tools"
    android:layout_width="match_parent"
    android:layout_height="wrap_content"
    android:baselineAligned="false"
    android:paddingStart="@dimen/radio_button_preference_horizontal"
    android:paddingTop="@dimen/preference_seek_bar_padding"
    android:paddingEnd="@dimen/radio_button_preference_horizontal"
    android:paddingBottom="@dimen/preference_seek_bar_padding">

    <TextView
        android:id="@android:id/title"
        android:layout_width="match_parent"
        android:layout_height="wrap_content"
        android:textAppearance="?android:attr/textAppearanceListItem"
        app:layout_constraintTop_toTopOf="parent"
        tools:text="Font size" />

    <TextView
        android:id="@android:id/summary"
        android:layout_width="match_parent"
        android:layout_height="wrap_content"
        android:paddingTop="6dp"
        android:textAppearance="?android:attr/textAppearanceSmall"
        android:textColor="?android:attr/textColorSecondary"
        app:layout_constraintTop_toBottomOf="@android:id/title"
        tools:layout_editor_absoluteX="16dp"
        tools:text="Make text on websites larger or smaller" />

    <SeekBar
        android:id="@+id/seekbar"
        android:layout_width="0dp"
        android:layout_height="wrap_content"
        android:paddingStart="0dp"
        android:paddingEnd="60dp"
        app:layout_constraintBottom_toBottomOf="@+id/seekbar_value"
        app:layout_constraintEnd_toEndOf="parent"
        app:layout_constraintStart_toStartOf="parent"
        app:layout_constraintTop_toTopOf="@+id/seekbar_value" />

    <TextView
        android:id="@+id/seekbar_value"
        android:layout_width="wrap_content"
        android:layout_height="wrap_content"
        android:layout_marginTop="30dp"
        android:layout_marginBottom="30dp"
        android:gravity="end|center_vertical"
        android:paddingStart="16dp"
<<<<<<< HEAD
        android:paddingEnd="0dp"
        android:text="200%"
=======
        tools:text="200%"
>>>>>>> 8c876b5b
        android:textColor="?attr/primaryText"
        android:textSize="16sp"
        app:layout_constraintBottom_toTopOf="@+id/sampleText"
        app:layout_constraintEnd_toEndOf="parent"
        app:layout_constraintTop_toBottomOf="@android:id/summary" />

    <View
        android:layout_width="0dp"
        android:layout_height="0dp"
        android:background="@color/violet_05"
        app:layout_constraintBottom_toBottomOf="@+id/sampleText"
        app:layout_constraintEnd_toEndOf="@+id/sampleText"
        app:layout_constraintStart_toStartOf="@+id/sampleText"
        app:layout_constraintTop_toTopOf="@+id/sampleText" />

    <TextView
        android:id="@+id/sampleText"
        android:layout_width="match_parent"
        android:layout_height="match_parent"
        android:layout_marginTop="33dp"
        android:padding="16dp"
        android:text="@string/accessibility_text_size_sample_text"
        android:textColor="@color/text_scale_example_text_color"
        android:textSize="16sp"
        app:layout_constraintBottom_toBottomOf="parent"
        app:layout_constraintEnd_toEndOf="parent"
        app:layout_constraintStart_toStartOf="parent" />
</androidx.constraintlayout.widget.ConstraintLayout><|MERGE_RESOLUTION|>--- conflicted
+++ resolved
@@ -51,12 +51,8 @@
         android:layout_marginBottom="30dp"
         android:gravity="end|center_vertical"
         android:paddingStart="16dp"
-<<<<<<< HEAD
         android:paddingEnd="0dp"
-        android:text="200%"
-=======
         tools:text="200%"
->>>>>>> 8c876b5b
         android:textColor="?attr/primaryText"
         android:textSize="16sp"
         app:layout_constraintBottom_toTopOf="@+id/sampleText"
