<?xml version="1.0" encoding="utf-8"?>
<resources>


    <!-- App name for private browsing mode, only the "Private" portion should be localized. -->
    <string name="app_name_private_2">Firefox Preview anonimo</string>

    <!-- Home Fragment -->
    <!-- Content description (not visible, for screen readers etc.): "Three dot" menu button. -->
    <string name="content_description_menu">Altre opzioni</string>
    <!-- Content description (not visible, for screen readers etc.): "Private Browsing" menu button. -->
    <string name="content_description_private_browsing_button">Attiva navigazione anonima</string>
    <!-- Content description (not visible, for screen readers etc.): "Private Browsing" menu button. -->
    <string name="content_description_disable_private_browsing_button">Disattiva navigazione anonima</string>
    <!-- Placeholder text shown in the search bar before a user enters text -->
    <string name="search_hint">Cerca o scrivi un indirizzo</string>

    <!-- No Open Tabs Message Header -->
    <string name="no_open_tabs_header_2">Nessuna scheda aperta</string>
    <!-- No Open Tabs Message Description -->
    <string name="no_open_tabs_description">Le schede aperte verranno mostrate qui.</string>

    <!-- Private Browsing -->
    <!-- Title for private session option -->
    <string name="private_browsing_title">Ti trovi in una sessione anonima</string>
    <!-- Explanation for private browsing displayed to users on home view when they first enable private mode
        The first parameter is the name of the app defined in app_name (for example: Fenix) -->
    <string name="private_browsing_placeholder_description">%1$s cancella la cronologia di ricerca e navigazione appena esci dall’app o chiudi tutte le schede anonime. Nonostante questa modalità non ti renda completamente anonimo nei confronti dei siti web o del tuo fornitore di servizi internet, si tratta comunque di uno strumento utile per impedire ad altri utilizzatori di questo dispositivo di ottenere informazioni sulla tua attività online.</string>
    <string name="private_browsing_common_myths">Miti da sfatare sulla navigazione anonima</string>
    <!-- Delete session button to erase your history in a private session -->
    <string name="private_browsing_delete_session">Elimina sessione</string>

    <!-- Private mode shortcut "contextual feature recommender" (CFR) -->
    <!-- Text for the main message -->
    <string name="cfr_message">Aggiungi una scorciatoia per aprire schede anonime dalla schermata principale.</string>
    <!-- Text for the positive button -->
    <string name="cfr_pos_button_text">Agg. scorciatoia</string>
    <!-- Text for the negative button -->
    <string name="cfr_neg_button_text">No grazie</string>

    <!-- Home screen icons - Long press shortcuts -->
    <!-- Shortcut action to open new tab -->
    <string name="home_screen_shortcut_open_new_tab_2">Nuova scheda</string>
    <!-- Shortcut action to open new private tab -->
    <string name="home_screen_shortcut_open_new_private_tab_2">Nuova scheda anonima</string>

    <!-- Browser Fragment -->
    <!-- Content description (not visible, for screen readers etc.): Navigate to open tabs -->
    <string name="browser_tabs_button">Schede aperte</string>
    <!-- Content description (not visible, for screen readers etc.): Navigate backward (browsing history) -->
    <string name="browser_menu_back">Indietro</string>
    <!-- Content description (not visible, for screen readers etc.): Navigate forward (browsing history) -->
    <string name="browser_menu_forward">Avanti</string>
    <!-- Content description (not visible, for screen readers etc.): Refresh current website -->
    <string name="browser_menu_refresh">Aggiorna</string>
    <!-- Content description (not visible, for screen readers etc.): Stop loading current website -->
    <string name="browser_menu_stop">Interrompi</string>
    <!-- Content description (not visible, for screen readers etc.): Bookmark the current page -->
    <string name="browser_menu_bookmark">Aggiungi ai segnalibri</string>
    <!-- Content description (not visible, for screen readers etc.): Un-bookmark the current page -->
    <string name="browser_menu_edit_bookmark">Modifica segnalibro</string>
    <!-- Browser menu button that sends a user to help articles -->
    <string name="browser_menu_help">Aiuto</string>
    <!-- Browser menu button that sends a to a the what's new article -->
    <string name="browser_menu_whats_new">Novità</string>
    <!-- Browser menu button that opens the settings menu -->
    <string name="browser_menu_settings">Impostazioni</string>
    <!-- Browser menu button that opens a user's library -->
    <string name="browser_menu_your_library">La tua libreria</string>
    <!-- Browser menu toggle that requests a desktop site -->
    <string name="browser_menu_desktop_site">Sito desktop</string>
    <!-- Browser menu toggle that adds a shortcut to the site on the device home screen. -->
    <string name="browser_menu_add_to_homescreen">Agg. a schermata principale</string>
    <!-- Browser menu button that opens the find in page menu -->
    <string name="browser_menu_find_in_page">Trova nella pagina</string>
    <!-- Browser menu button that creates a private tab -->
    <string name="browser_menu_private_tab">Scheda anonima</string>
    <!-- Browser menu button that creates a new tab -->
    <string name="browser_menu_new_tab">Nuova scheda</string>
    <!-- Browser menu button that saves the current tab to a collection -->
    <string name="browser_menu_save_to_collection">Salva in una raccolta</string>
    <!-- Browser menu button that opens a dialog to report issues with the current site -->
    <string name="browser_menu_report_issue">Segnala problema con il sito</string>
    <!-- Browser menu button that open a share menu to share the current site -->
    <string name="browser_menu_share">Condividi</string>
    <!-- Share menu title, displayed when a user is sharing their current site -->
    <string name="menu_share_with">Condividi con…</string>

    <!-- Browser menu button shown in custom tabs that opens the current tab in Fenix
        The first parameter is the name of the app defined in app_name (for example: Fenix) -->
    <string name="browser_menu_open_in_fenix">Apri in %1$s</string>
    <!-- Browser menu text shown in custom tabs to indicate this is a Fenix tab
        The first parameter is the name of the app defined in app_name (for example: Fenix) -->
    <string name="browser_menu_powered_by">CON TECNOLOGIA %1$s</string>

    <!-- Browser menu text shown in custom tabs to indicate this is a Fenix tab
        The first parameter is the name of the app defined in app_name (for example: Fenix) -->
    <string name="browser_menu_powered_by2">Con tecnologia %1$s</string>

    <!-- Browser menu button to put the the current page in reader mode -->
    <string name="browser_menu_read">Modalità lettura</string>
    <!-- Browser menu button to open the current page in an external app -->
    <string name="browser_menu_open_app_link">Apri in un’app</string>
    <!-- Browser menu button to configure reader mode appearance e.g. the used font type and size -->
    <string name="browser_menu_read_appearance">Aspetto</string>

    <!-- Search Fragment -->
    <!-- Button in the search view that lets a user search by scanning a QR code -->
    <string name="search_scan_button">Leggi</string>
    <!-- Button in the search view that lets a user search by using a shortcut -->
    <string name="search_shortcuts_button">Scelte rapide</string>
    <!-- Button in the search view when shortcuts are displayed that takes a user to the search engine settings -->
    <string name="search_shortcuts_engine_settings">Impostazioni motori di ricerca</string>
    <!-- Header displayed when selecting a shortcut search engine -->
    <string name="search_shortcuts_search_with">Cerca con</string>

    <!-- Button in the search view that lets a user navigate to the site in their clipboard -->
    <string name="awesomebar_clipboard_title">Copia il link dagli appunti</string>

    <!-- Search Widget -->
    <!-- Text preview for smaller sized widgets -->
    <string name="search_widget_text_short">Cerca</string>

    <!-- Text preview for larger sized widgets -->
    <string name="search_widget_text_long">Cerca sul Web</string>

    <!-- Preferences -->
    <!-- Title for the settings page-->
    <string name="settings">Impostazioni</string>

    <!-- Preference category for basic settings -->
    <string name="preferences_category_basics">Generale</string>
    <!-- Preference category for all links about Fenix -->
    <string name="preferences_category_about">Informazioni</string>
    <!-- Preference for settings related to changing the default search engine -->
    <string name="preferences_default_search_engine">Motore di ricerca predefinito</string>
    <!-- Preference for settings related to Search -->
    <string name="preferences_search">Ricerca</string>
    <!-- Preference linking to help about Fenix -->
    <string name="preferences_help">Aiuto</string>
    <!-- Preference link to rating Fenix on the Play Store -->
    <string name="preferences_rate">Vota su Google Play</string>
    <!-- Preference for giving feedback about Fenix -->
    <string name="preferences_feedback">Invia feedback</string>
    <!-- Preference linking to about page for Fenix
        The first parameter is the name of the app defined in app_name (for example: Fenix) -->
    <string name="preferences_about">Informazioni su %1$s</string>
    <!-- Preference linking to the your rights SUMO page -->
    <string name="preferences_your_rights">I tuoi diritti</string>
    <!-- Preference for settings related to saved passwords -->
    <string name="preferences_passwords">Password</string>
    <!-- Preference for settings related to saved credit cards and addresses -->
    <string name="preferences_credit_cards_addresses">Carte di credito e indirizzi</string>
    <!-- Preference for settings related to changing the default browser -->
    <string name="preferences_set_as_default_browser">Imposta come browser predefinito</string>
    <!-- Preference category for advanced settings -->
    <string name="preferences_category_advanced">Avanzate</string>
    <!-- Preference category for privacy settings -->
    <string name="preferences_category_privacy">Privacy</string>
    <!-- Preference for advanced site permissions -->
    <string name="preferences_site_permissions">Permessi dei siti</string>
    <!-- Preference for opening links in a private tab-->
    <string name="preferences_open_links_in_a_private_tab">Apri i link in una scheda anonima</string>
    <!-- Preference for adding private browsing shortcut -->
    <string name="preferences_add_private_browsing_shortcut">Agg. scorciatoia nav. anonima</string>
    <!-- Preference for accessibility -->
    <string name="preferences_accessibility">Accessibilità</string>
    <!-- Preference category for account information -->
    <string name="preferences_category_account">Account</string>
    <!-- Preference shown on banner to sign into account -->
    <string name="preferences_sign_in">Accedi</string>
    <!-- Preference for changing default theme to dark or light mode -->
    <string name="preferences_theme">Tema</string>
    <!-- Preference description for banner about signing in -->
    <string name="preferences_sign_in_description">Sincronizza segnalibri, cronologia e molto altro con il tuo account Firefox</string>
    <!-- Preference shown instead of account display name while account profile information isn't available yet. -->
    <string name="preferences_account_default_name">Account Firefox</string>
    <!-- Preference text for account title when there was an error syncing FxA -->
    <string name="preferences_account_sync_error">Riconnetti per riprendere la sincronizzazione</string>
    <!-- Preference for language -->
    <string name="preferences_language">Lingua</string>
    <!-- Preference for data choices -->
    <string name="preferences_data_choices">Condivisione dati</string>
    <!-- Preference for data collection -->
    <string name="preferences_data_collection">Raccolta dati</string>
    <!-- Preference linking to the privacy notice -->
    <string name="preferences_privacy_link">Informativa sulla privacy</string>
    <!-- Preference category for developer tools -->
    <string name="developer_tools_category">Strumenti di sviluppo</string>
    <!-- Preference for developers -->
    <string name="preferences_remote_debugging">Debug remoto tramite USB</string>

    <!-- Preference title for switch preference to show search shortcuts -->
    <string name="preferences_show_search_shortcuts">Mostra le scorciatoie di ricerca</string>
    <!-- Preference title for switch preference to show search suggestions -->
    <string name="preferences_show_search_suggestions">Visualizza suggerimenti</string>
    <!-- Preference title for switch preference to show a clipboard suggestion when searching -->
    <string name="preferences_show_clipboard_suggestions">Mostra suggerimenti dagli appunti</string>
    <!-- Preference title for switch preference to suggest browsing history when searching -->
    <string name="preferences_search_browsing_history">Cerca nella cronologia</string>
    <!-- Preference title for switch preference to suggest bookmarks when searching -->
    <string name="preferences_search_bookmarks">Cerca nei segnalibri</string>
    <!-- Preference for account settings -->
    <string name="preferences_account_settings">Impostazioni account</string>

    <!-- Account Preferences -->
    <!-- Preference for triggering sync -->
    <string name="preferences_sync_now">Sincronizza adesso</string>
    <!-- Preference category for sync -->
    <string name="preferences_sync_category">Scegli cosa sincronizzare</string>
    <!-- Preference for syncing history -->
    <string name="preferences_sync_history">Cronologia</string>

    <!-- Preference for syncing bookmarks -->
    <string name="preferences_sync_bookmarks">Segnalibri</string>
    <!-- Preference for syncing logins -->
    <string name="preferences_sync_logins">Credenziali</string>
    <!-- Preference for signing out -->
    <string name="preferences_sign_out">Disconnetti</string>
    <!-- Preference displays and allows changing current FxA device name -->
    <string name="preferences_sync_device_name">Nome dispositivo</string>
    <!-- Text shown when user enters empty device name -->
    <string name="empty_device_name_error">Inserire un nome per il dispositivo.</string>
    <!-- Label indicating that sync is in progress -->
    <string name="sync_syncing_in_progress">Sincronizzazione…</string>
    <!-- Label summary indicating that sync failed. The first parameter is the date stamp showing last time it succeeded -->
    <string name="sync_failed_summary">Sincronizzazione non riuscita. Ultima sincronizzazione: %s</string>
    <!-- Label summary showing never synced -->
    <string name="sync_failed_never_synced_summary">Sincronizzazione non riuscita. Ultima sincronizzazione: mai</string>
    <!-- Label summary the date we last synced. The first parameter is date stamp showing last time synced -->
    <string name="sync_last_synced_summary">Ultima sincronizzazione: %s</string>
    <!-- Label summary showing never synced -->
    <string name="sync_never_synced_summary">Ultima sincronizzazione: mai</string>

    <!-- Text for displaying the default device name.
        The first parameter is the application name, the second is the device manufacturer name
        and the third is the device model. -->
    <string name="default_device_name">%s su %s %s</string>

    <!-- Send Tab -->
    <!-- Name of the "receive tabs" notification channel. Displayed in the "App notifications" system settings for the app -->
    <string name="fxa_received_tab_channel_name">Schede ricevute</string>
    <!-- Description of the "receive tabs" notification channel. Displayed in the "App notifications" system settings for the app -->
    <string name="fxa_received_tab_channel_description">Notifiche per schede ricevute da altri dispositivi Firefox.</string>

    <!--  The body for these is the URL of the tab received  -->
    <string name="fxa_tab_received_notification_name">Scheda ricevuta</string>
    <!-- When multiple tabs have been received -->
    <string name="fxa_tabs_received_notification_name">Schede ricevute</string>
    <!-- %s is the device name -->
    <string name="fxa_tab_received_from_notification_name">Scheda da %s</string>

    <!-- Advanced Preferences -->
    <!-- Preference for tracking protection settings -->
    <string name="preferences_tracking_protection_settings">Protezione antitracciamento</string>
    <!-- Preference switch for tracking protection -->
    <string name="preferences_tracking_protection">Protezione antitracciamento</string>
    <!-- Preference switch description for tracking protection -->
    <string name="preferences_tracking_protection_description">Blocca contenuti e script che tracciano la tua navigazione</string>
    <!-- Preference for tracking protection exceptions -->
    <string name="preferences_tracking_protection_exceptions">Eccezioni</string>

    <!-- Preference description for tracking protection exceptions -->
    <string name="preferences_tracking_protection_exceptions_description">La protezione antitracciamento è stata disattivata per questi siti</string>
    <!-- Button in Exceptions Preference to turn on tracking protection for all sites (remove all exceptions) -->
    <string name="preferences_tracking_protection_exceptions_turn_on_for_all">Attiva per tutti i siti</string>

    <!-- Text displayed when there are no exceptions -->
    <string name="exceptions_empty_message_description">Con Eccezioni puoi disattivare la protezione antitracciamento per i siti selezionati.</string>
    <!-- Text displayed when there are no exceptions, with learn more link that brings users to a tracking protection SUMO page -->
    <string name="exceptions_empty_message_learn_more_link">Ulteriori informazioni</string>

    <!-- Description in Quick Settings that tells user tracking protection is off globally for all sites, and links to Settings to turn it on -->
    <string name="preferences_tracking_protection_turned_off_globally">Disattivata a livello globale, aprire le impostazioni per attivarla.</string>

    <!-- Preference switch for Telemetry -->
    <string name="preferences_telemetry">Telemetria</string>

    <!-- Preference switch for usage and technical data collection -->
    <string name="preference_usage_data">Dati tecnici e statistiche di utilizzo</string>
    <!-- Preference description for usage and technical data collection -->
    <string name="preferences_usage_data_description">Condividi con Mozilla informazioni relative a prestazioni, utilizzo, hardware e personalizzazioni del browser per contribuire al miglioramento di %1$s</string>
    <!-- Title for experiments preferences -->
    <string name="preference_experiments">Esperimenti</string>
    <!-- Summary for experiments preferences -->
    <string name="preference_experiments_summary">Consenti a Mozilla di installare e raccogliere dati per funzionalità sperimentali</string>
    <!-- Preference switch for crash reporter -->
    <string name="preferences_crash_reporter">Segnalazioni di arresto anomalo</string>
    <!-- Preference switch for Mozilla location service -->
    <string name="preferences_mozilla_location_service">Servizio di georilevazione Mozilla</string>
    <!-- Preference switch for app health report. The first parameter is the name of the application (For example: Fenix) -->
    <string name="preferences_fenix_health_report">Rapporto integrità di %s</string>

    <!-- Turn On Sync Preferences -->
    <!-- Header of the Turn on Sync preference view -->
    <string name="preferences_sync">Attiva Sync</string>
    <!-- Preference for pairing -->
    <string name="preferences_sync_pair">Scansiona il codice di associazione in Firefox desktop</string>
    <!-- Preference for account login -->
    <string name="preferences_sync_sign_in">Accedi</string>

    <!-- Preference for reconnecting to FxA sync -->
    <string name="preferences_sync_sign_in_to_reconnect">Accedi per riconnetterti</string>
    <!-- Preference for removing FxA account -->
    <string name="preferences_sync_remove_account">Rimuovi account</string>

    <!-- Pairing Feature strings -->
    <!-- Instructions on how to access pairing -->
    <string name="pair_instructions"><![CDATA[Per ottenere il codice QR apri <b>firefox.com/pair</b> in Firefox sul computer.]]></string>
    <!-- Button to open camera for pairing -->
    <string name="pair_open_camera">Apri fotocamera</string>
    <!-- Button to cancel pairing -->
    <string name="pair_cancel">Annulla</string>

    <!-- Theme Preferences -->
    <!-- Preference for using light theme -->
    <string name="preference_light_theme">Chiaro</string>
    <!-- Preference for using dark theme -->
    <string name="preference_dark_theme">Scuro</string>

    <!-- Preference for using using dark or light theme automatically set by battery -->
    <string name="preference_auto_battery_theme">Impostato da risparmio batteria</string>
    <!-- Preference for using following device theme -->
    <string name="preference_follow_device_theme">Usa il tema del dispositivo</string>

    <!-- Library -->
    <!-- Option in Library to open Sessions page -->
    <string name="library_sessions">Sessioni</string>
    <!-- Option in Library to open Screenshots page -->
    <string name="library_screenshots">Screenshot</string>
    <!-- Option in Library to open Downloads page -->
    <string name="library_downloads">Download</string>
    <!-- Option in library to open Bookmarks page -->
    <string name="library_bookmarks">Segnalibri</string>
    <!-- Option in library to open Desktop Bookmarks root page -->
    <string name="library_desktop_bookmarks_root">Segnalibri pc desktop</string>
    <!-- Option in library to open Desktop Bookmarks "menu" page -->
    <string name="library_desktop_bookmarks_menu">Menu segnalibri</string>
    <!-- Option in library to open Desktop Bookmarks "toolbar" page -->
    <string name="library_desktop_bookmarks_toolbar">Barra dei segnalibri</string>
    <!-- Option in library to open Desktop Bookmarks "unfiled" page -->
    <string name="library_desktop_bookmarks_unfiled">Altri segnalibri</string>
    <!-- Option in Library to open History page -->
    <string name="library_history">Cronologia</string>
    <!-- Option in Library to open Reading List -->
    <string name="library_reading_list">Elenco lettura</string>
    <!-- Menu Item Label for Search in Library -->
    <string name="library_search">Cerca</string>
    <!-- Library Page Title -->
    <string name="library_title">Libreria</string>
    <!-- Settings Page Title -->
    <string name="settings_title">Impostazioni</string>
    <!-- Content description (not visible, for screen readers etc.): "Menu icon for items on a history item" -->
    <string name="content_description_history_menu">Menu cronologia</string>
    <!-- Content description (not visible, for screen readers etc.): "Close button for library settings" -->
    <string name="content_description_close_button">Chiudi</string>

    <!-- Sessions -->
    <!-- Title for the list of tabs -->
    <string name="tab_header_label">Schede aperte</string>
    <!-- Title for the list of tabs in the current private session -->
    <string name="tabs_header_private_title">Sessione anonima</string>
    <!-- Content description (not visible, for screen readers etc.): Add tab button. Adds a news tab when pressed -->
    <string name="add_tab">Aggiungi scheda</string>
    <!-- Content description (not visible, for screen readers etc.): Close tab button. Closes the current session when pressed -->
    <string name="close_tab">Chiudi scheda</string>
    <!-- Content description (not visible, for screen readers etc.): Close tab <title> button. First parameter is tab title  -->
    <string name="close_tab_title">Chiudi scheda %s</string>
    <!-- Content description (not visible, for screen readers etc.): Opens the open tabs menu when pressed -->
    <string name="open_tabs_menu">Menu schede aperte</string>
    <!-- Open tabs menu item to close all tabs -->
    <string name="tabs_menu_close_all_tabs">Chiudi tutte le schede</string>
    <!-- Open tabs menu item to share all tabs -->
    <string name="tabs_menu_share_tabs">Condividi schede</string>
    <!-- Open tabs menu item to save tabs to collection -->
    <string name="tabs_menu_save_to_collection">Salva in una raccolta</string>
    <!-- Content description (not visible, for screen readers etc.): Opens the tab menu when pressed -->
    <string name="tab_menu">Menu scheda</string>
    <!-- Tab menu item to share the tab -->
    <string name="tab_share">Condividi scheda</string>
    <!-- Button in the current session menu. Deletes the session when pressed -->
    <string name="current_session_delete">Elimina</string>
    <!-- Button in the current session menu. Saves the session when pressed -->
    <string name="current_session_save">Salva</string>
    <!-- Button in the current session menu. Opens the share menu when pressed -->
    <string name="current_session_share">Condividi</string>
    <!-- Content description (not visible, for screen readers etc.): Title icon for current session menu -->
    <string name="current_session_image">Immagine sessione corrente</string>
    <!-- Button to save the current set of tabs into a collection -->
    <string name="save_to_collection">Salva in una raccolta</string>
    <!-- Text for the menu button to delete a collection -->
    <string name="collection_delete">Elimina raccolta</string>
    <!-- Text for the menu button to rename a collection -->
    <string name="collection_rename">Rinomina raccolta</string>
    <!-- Text for the button to open tabs of the selected collection -->
    <string name="collection_open_tabs">Apri schede</string>


    <!-- History -->
    <!-- Text for the button to clear all history -->
    <string name="history_delete_all">Cancella cronologia</string>
    <!-- Text for the dialog to confirm clearing all history -->
    <string name="history_delete_all_dialog">Cancellare la cronologia?</string>
    <!-- Text for positive action to delete history in deleting history dialog -->
    <string name="history_clear_dialog">Cancella</string>
    <!-- Text for the button to delete a single history item -->
    <string name="history_delete_item">Elimina</string>
    <!-- History multi select title in app bar
    The first parameter is the number of bookmarks selected -->
    <string name="history_multi_select_title">%1$d selezionati</string>
    <!-- Text for the button to clear selected history items. The first parameter
        is a digit showing the number of items you have selected -->
    <string name="history_delete_some">Elimina %1$d elementi</string>
    <!-- Text for the header that groups the history for last 24 hours -->
    <string name="history_24_hours">Ultime 24 ore</string>
    <!-- Text for the header that groups the history the past 7 days -->
    <string name="history_7_days">Ultimi 7 giorni</string>
    <!-- Text for the header that groups the history the past 30 days -->
    <string name="history_30_days">Ultimi 30 giorni</string>
    <!-- Text for the header that groups the history older than the last month -->
    <string name="history_older">Più vecchi</string>

    <!-- Text shown when no history exists -->
    <string name="history_empty_message">Nessuna cronologia disponibile.</string>

    <!-- Crashes -->
    <!-- Title text displayed on the tab crash page. This first parameter is the name of the application (For example: Fenix) -->
    <string name="tab_crash_title_2">Siamo spiacenti, non è possibile caricare la pagina in %1$s.</string>

    <!-- Description text displayed on the tab crash page -->
    <string name="tab_crash_description">Cerca di ripristinare o chiudi la seguente scheda.</string>
    <!-- Send crash report checkbox text on the tab crash page -->
    <string name="tab_crash_send_report">Invia la segnalazione di arresto anomalo a Mozilla</string>
    <!-- Close tab button text on the tab crash page -->
    <string name="tab_crash_close">Chiudi scheda</string>
    <!-- Restore tab button text on the tab crash page -->
    <string name="tab_crash_restore">Ripristina scheda</string>

    <!-- Content Description for session item menu button -->
    <string name="content_description_session_menu">Opzioni sessione</string>

    <!-- Content Description for session item share button -->
    <string name="content_description_session_share">Condividi sessione</string>

    <!-- Bookmarks -->
    <!-- Content description for bookmarks library menu -->
    <string name="bookmark_menu_content_description">Menu segnalibri</string>
    <!-- Screen title for editing bookmarks -->
    <string name="bookmark_edit">Modifica segnalibro</string>
    <!-- Screen title for selecting a bookmarks folder -->
    <string name="bookmark_select_folder">Seleziona cartella</string>
    <!-- Screen title for adding a bookmarks folder -->
    <string name="bookmark_add_folder">Aggiungi cartella</string>
    <!-- deprecated: Snackbar title shown after a bookmark has been created. -->
    <string name="bookmark_created_snackbar">Segnalibro aggiunto.</string>
    <!-- Snackbar title shown after a bookmark has been created. -->
    <string name="bookmark_saved_snackbar">Segnalibro salvato</string>
    <!-- Snackbar edit button shown after a bookmark has been created. -->
    <string name="edit_bookmark_snackbar_action">MODIFICA</string>

    <!-- Bookmark overflow menu edit button -->
    <string name="bookmark_menu_edit_button">Modifica</string>
    <!-- Bookmark overflow menu select button -->
    <string name="bookmark_menu_select_button">Seleziona</string>
    <!-- Bookmark overflow menu copy button -->
    <string name="bookmark_menu_copy_button">Copia</string>
    <!-- Bookmark overflow menu share button -->
    <string name="bookmark_menu_share_button">Condividi</string>
    <!-- Bookmark overflow menu open in new tab button -->
    <string name="bookmark_menu_open_in_new_tab_button">Apri in una nuova scheda</string>
    <!-- Bookmark overflow menu open in private tab button -->
    <string name="bookmark_menu_open_in_private_tab_button">Apri in scheda anonima</string>
    <!-- Bookmark overflow menu delete button -->
    <string name="bookmark_menu_delete_button">Elimina</string>
    <!-- Bookmark multi select title in app bar
     The first parameter is the number of bookmarks selected -->
    <string name="bookmarks_multi_select_title">%1$d selezionati</string>
    <!-- Bookmark editing screen title -->
    <string name="edit_bookmark_fragment_title">Modifica segnalibro</string>
    <!-- Bookmark folder editing screen title -->
    <string name="edit_bookmark_folder_fragment_title">Modifica cartella</string>
    <!-- Bookmark sign in button message -->
    <string name="bookmark_sign_in_button">Accedi per visualizzare i segnalibri sincronizzati</string>
    <!-- Bookmark URL editing field label -->
    <string name="bookmark_url_label">INDIRIZZO</string>
    <!-- Bookmark FOLDER editing field label -->
    <string name="bookmark_folder_label">CARTELLA</string>
    <!-- Bookmark NAME editing field label -->
    <string name="bookmark_name_label">NOME</string>
    <!-- Bookmark add folder screen title -->
    <string name="bookmark_add_folder_fragment_label">Aggiungi cartella</string>
    <!-- Bookmark select folder screen title -->
    <string name="bookmark_select_folder_fragment_label">Seleziona cartella</string>
    <!-- Bookmark editing error missing title -->
    <string name="bookmark_empty_title_error">Il titolo è obbligatorio</string>
    <!-- Bookmark editing error missing or improper URL -->
    <string name="bookmark_invalid_url_error">Indirizzo non valido</string>
    <!-- Bookmark screen message for empty bookmarks folder -->
    <string name="bookmarks_empty_message">Nessun segnalibro qui</string>
    <!-- Bookmark snackbar message on deletion
     The first parameter is the host part of the URL of the bookmark deleted, if any -->
    <string name="bookmark_deletion_snackbar_message">Eliminato %1$s</string>
    <!-- Bookmark snackbar message on deleting multiple bookmarks -->
    <string name="bookmark_deletion_multiple_snackbar_message">Eliminazione dei segnalibri selezionati</string>
    <!-- Bookmark undo button for deletion snackbar action -->
    <string name="bookmark_undo_deletion">ANNULLA</string>

    <!-- Site Permissions -->
    <!-- Site permissions preferences header -->
    <string name="permissions_header">Permessi</string>
    <!-- Button label that take the user to the Android App setting -->
    <string name="phone_feature_go_to_settings">Vai alle impostazioni</string>

    <!-- Content description (not visible, for screen readers etc.): Quick settings sheet
        to give users access to site specific information / settings. For example:
        Secure settings status and a button to modify site permissions -->
    <string name="quick_settings_sheet">Scheda delle impostazioni rapide</string>
    <!-- Label that indicates that this option it the recommended one -->
    <string name="phone_feature_recommended">Consigliato</string>
    <!-- button that allows editing site permissions settings -->
    <string name="quick_settings_sheet_manage_site_permissions">Gestione permessi siti</string>
    <!-- Button label for clearing all the information of site permissions-->
    <string name="clear_permissions">Cancella permessi</string>
    <!-- Button label for clearing a site permission-->
    <string name="clear_permission">Cancella permesso</string>
    <!-- Button label for clearing all the information on all sites-->
    <string name="clear_permissions_on_all_sites">Cancella permessi per tutti i siti</string>
    <!-- Preference for altering video and audio autoplay for all websites -->
    <string name="preference_browser_feature_autoplay">Riproduzione automatica</string>
    <!-- Preference for altering the camera access for all websites -->
    <string name="preference_phone_feature_camera">Fotocamera</string>
    <!-- Preference for altering the microphone access for all websites -->
    <string name="preference_phone_feature_microphone">Microfono</string>
    <!-- Preference for altering the location access for all websites -->
    <string name="preference_phone_feature_location">Posizione</string>
    <!-- Preference for altering the notification access for all websites -->
    <string name="preference_phone_feature_notification">Notifica</string>
    <!-- Label that indicates that a permission must be asked always -->
    <string name="preference_option_phone_feature_ask_to_allow">Chiedi il consenso</string>
    <!-- Label that indicates that a permission must be blocked -->
    <string name="preference_option_phone_feature_blocked">Bloccato</string>
    <!-- Label that indicates that a permission must be allowed -->
    <string name="preference_option_phone_feature_allowed">Consentito</string>
    <!--Label that indicates a permission is by the Android OS-->
    <string name="phone_feature_blocked_by_android">Bloccato da Android</string>
    <!-- Preference for showing a list of websites that the default configurations won't apply to them -->
    <string name="preference_exceptions">Eccezioni</string>
    <!-- Summary of tracking protection preference if tracking protection is set to on -->
    <string name="tracking_protection_on">Attiva</string>
    <!-- Summary of tracking protection preference if tracking protection is set to off -->
    <string name="tracking_protection_off">Disattivata</string>

    <!-- Label that indicates video and audio autoplay is blocked -->
    <string name="preference_option_autoplay_blocked">Video e audio bloccati</string>
    <!-- Label that indicates video and audio autoplay is allowed -->
    <string name="preference_option_autoplay_allowed">Video e audio consentiti</string>

    <!-- Summary of delete browsing data on quit preference if it is set to on -->
    <string name="delete_browsing_data_quit_on">Attivato</string>
    <!-- Summary of delete browsing data on quit preference if it is set to off -->
    <string name="delete_browsing_data_quit_off">Disattivato</string>

    <!-- Collections -->
    <!-- Label to describe what collections are to a new user without any collections -->
    <string name="collections_description">Raggruppa i contenuti che ritieni importanti. Per iniziare, salva le schede aperte in una nuova collezione.</string>
    <!-- Collections header on home fragment -->
    <string name="collections_header">Raccolte</string>
    <!-- Content description (not visible, for screen readers etc.): Opens the collection menu when pressed -->
    <string name="collection_menu_button_content_description">Menu raccolta</string>
    <!-- No Open Tabs Message Header -->
    <string name="no_collections_header">Nessuna raccolta</string>
    <!-- No Open Tabs Message Description -->
    <string name="no_collections_description">Le raccolte verranno mostrate qui.</string>

    <!-- Title for the "select tabs" step of the collection creator -->
    <string name="create_collection_select_tabs">Seleziona schede</string>

    <!-- Title for the "select collection" step of the collection creator -->
    <string name="create_collection_select_collection">Seleziona raccolta</string>

    <!-- Title for the "name collection" step of the collection creator -->
    <string name="create_collection_name_collection">Nome raccolta</string>

    <!-- Button to add new collection for the "select collection" step of the collection creator -->
    <string name="create_collection_add_new_collection">Aggiungi nuova raccolta</string>

    <!-- Button to select all tabs in the "select tabs" step of the collection creator -->
    <string name="create_collection_select_all">Seleziona tutto</string>
    <!-- Button to deselect all tabs in the "select tabs" step of the collection creator -->
    <string name="create_collection_deselect_all">Deseleziona tutto</string>
    <!-- Text to prompt users to select the tabs to save in the "select tabs" step of the collection creator -->
    <string name="create_collection_save_to_collection_empty">Seleziona le schede da salvare</string>

    <!-- Text to show users how many tabs they have selected in the "select tabs" step of the collection creator.
     %d is a placeholder for the number of tabs selected. -->
    <string name="create_collection_save_to_collection_tabs_selected">%d schede selezionate</string>

    <!-- Text to show users they have one tab selected in the "select tabs" step of the collection creator.
    %d is a placeholder for the number of tabs selected. -->
    <string name="create_collection_save_to_collection_tab_selected">%d scheda selezionata</string>

    <!-- Text shown in snackbar when multiple tabs have been saved in a collection -->
    <string name="create_collection_tabs_saved">Schede salvate.</string>

    <!-- Text shown in snackbar when one tab has been saved in a collection -->
    <string name="create_collection_tab_saved">Scheda salvata.</string>

    <!-- Content description (not visible, for screen readers etc.): button to close the collection creator -->
    <string name="create_collection_close">Chiudi</string>

    <!-- Button to save currently selected tabs in the "select tabs" step of the collection creator-->
    <string name="create_collection_save">Salva</string>

    <!-- Default name for a new collection in "name new collection" step of the collection creator. %d is a placeholder for the number of collections-->
    <string name="create_collection_default_name">Raccolta %d</string>

    <!-- Share -->
    <!-- Share screen header -->
    <string name="share_header">Invia e condividi</string>
    <!-- Share screen header -->
    <string name="share_header_2">Condividi</string>
    <!-- Content description (not visible, for screen readers etc.):
        "Share" button. Opens the share menu when pressed. -->
    <string name="share_button_content_description">Condividi</string>
    <!-- Sub-header in the dialog to share a link to another app -->
    <string name="share_link_subheader">Condividi un link</string>
    <!-- Sub-header in the dialog to share a link to another sync device -->
    <string name="share_device_subheader">Invia a dispositivo</string>
    <!-- An option from the share dialog to sign into sync -->
    <string name="sync_sign_in">Accedi a Sync</string>
    <!-- An option from the share dialog to send link to all other sync devices -->
    <string name="sync_send_to_all">Invia a tutti i dispositivi</string>
    <!-- An option from the share dialog to reconnect to sync -->
    <string name="sync_reconnect">Riconnetti a Sync</string>
    <!-- Text displayed when sync is offline and cannot be accessed -->
    <string name="sync_offline">Non in linea</string>
    <!-- An option to connect additional devices -->
    <string name="sync_connect_device">Connetti un altro dispositivo</string>
    <!-- The dialog text shown when additional devices are not available -->
    <string name="sync_connect_device_dialog">Per inviare una scheda, accedi all’account Firefox su almeno un altro dispositivo.</string>
    <!-- Confirmation dialog button -->
    <string name="sync_confirmation_button">Tutto chiaro</string>

    <!-- Share error message -->
    <string name="share_error_snackbar">Impossibile condividere con questa app</string>

    <!-- Add new device screen title -->
    <string name="sync_add_new_device_title">Invia a dispositivo</string>
    <!-- Text for the warning message on the Add new device screen -->
    <string name="sync_add_new_device_message">Nessun dispositivo connesso</string>
    <!-- Text for the button to learn about sending tabs -->
    <string name="sync_add_new_device_learn_button">Ulteriori informazioni sull’invio di schede…</string>

    <!-- Text for the button to connect another device -->
    <string name="sync_add_new_device_connect_button">Connetti un altro dispositivo…</string>

    <!-- Notifications -->
    <!-- The user visible name of the "notification channel" (Android 8+ feature) for the ongoing notification shown while a browsing session is active. -->
    <string name="notification_pbm_channel_name">Sessione di navigazione anonima</string>
    <!-- Text shown in the notification that pops up to remind the user that a private browsing session is active. -->
    <string name="notification_pbm_delete_text">Elimina schede anonime</string>
    <!-- Notification action to open Fenix and resume the current browsing session. -->
    <string name="notification_pbm_action_open">Apri</string>
    <!-- Notification action to delete all current private browsing sessions AND switch to Fenix (bring it to the foreground) -->
    <string name="notification_pbm_action_delete_and_open">Elimina e apri</string>
    <!-- Name of the "Powered by Fenix" notification channel. Displayed in the "App notifications" system settings for the app -->
    <string name="notification_powered_by_channel_name">Con tecnologia</string>
    <!-- Text shown in snackbar when user deletes a collection -->
    <string name="snackbar_collection_deleted">Raccolta eliminata</string>

    <!-- Text shown in snackbar when user renames a collection -->
    <string name="snackbar_collection_renamed">Raccolta rinominata</string>
    <!-- Text shown in snackbar when user deletes a tab -->
    <string name="snackbar_tab_deleted">Scheda eliminata</string>

    <!-- Text shown in snackbar when user deletes all tabs -->
    <string name="snackbar_tabs_deleted">Schede eliminate</string>
    <!-- Text shown in snackbar when user closes a tab -->
    <string name="snackbar_tab_closed">Scheda chiusa</string>
    <!-- Text shown in snackbar when user closes all tabs -->
    <string name="snackbar_tabs_closed">Schede chiuse</string>
    <!-- Text shown in snackbar when user closes a private tab -->
    <string name="snackbar_private_tab_closed">Scheda anonima chiusa</string>
    <!-- Text shown in snackbar when user closes all private tabs -->
    <string name="snackbar_private_tabs_closed">Schede anonime chiuse</string>
    <!-- Text shown in snackbar when user deletes all private tabs -->
    <string name="snackbar_private_tabs_deleted">Eliminate schede anonime</string>
    <!-- Text for action to undo deleting a tab or collection shown in snackbar -->
    <string name="snackbar_deleted_undo">ANNULLA</string>

    <!-- QR code scanner prompt which appears after scanning a code, but before navigating to it
        First parameter is the name of the app, second parameter is the URL or text scanned-->
    <string name="qr_scanner_confirmation_dialog_message">Consenti a %1$s di aprire %2$s</string>
    <!-- QR code scanner prompt dialog positive option to allow navigation to scanned link -->
    <string name="qr_scanner_dialog_positive">CONSENTI</string>
    <!-- QR code scanner prompt dialog positive option to deny navigation to scanned link -->
    <string name="qr_scanner_dialog_negative">NEGA</string>
    <!-- Tab collection deletion prompt dialog message. Placeholder will be replaced with the collection name -->
    <string name="tab_collection_dialog_message">Eliminare %1$s?</string>
    <!-- Tab collection deletion prompt dialog option to delete the collection -->
    <string name="tab_collection_dialog_positive">Elimina</string>
    <!-- Tab collection deletion prompt dialog option to cancel deleting the collection -->
    <string name="tab_collection_dialog_negative">Annulla</string>
    <!-- Text displayed in a notification when the user enters full screen mode -->
    <string name="full_screen_notification">Passa a schermo intero</string>

    <!-- Message for copying the URL via long press on the toolbar -->
    <string name="url_copied">Indirizzo copiato</string>


    <!-- Sample text for accessibility font size -->
    <string name="accessibility_text_size_sample_text">The quick brown fox jumps over the lazy dog. The quick brown fox jumps over the lazy dog. The quick brown fox jumps over the lazy dog. The quick brown fox jumps over the lazy dog.</string>
    <!-- Summary for Accessibility Text Size Scaling Preference -->
    <string name="preference_accessibility_text_size_summary">Aumenta o riduci la dimensione del testo dei siti web</string>
    <!-- Title for Accessibility Text Size Scaling Preference -->
    <string name="preference_accessibility_font_size_title">Dimensione caratteri</string>

    <!-- Title for Accessibility Text Automatic Size Scaling Preference -->
    <string name="preference_accessibility_auto_size">Dimensionamento automatico dei caratteri</string>

    <!-- Summary for Accessibility Text Automatic Size Scaling Preference -->
    <string name="preference_accessibility_auto_size_summary">La dimensione dei caratteri corrisponderà alle impostazioni di Android. Disattivare per gestire la dimensione dei caratteri separatamente.</string>

    <!-- Title for the Delete browsing data preference -->
    <string name="preferences_delete_browsing_data">Elimina i dati di navigazione</string>
    <!-- Title for the tabs item in Delete browsing data -->
    <string name="preferences_delete_browsing_data_tabs_title">Schede aperte</string>
    <!-- Subtitle for the tabs item in Delete browsing data, parameter will be replaced with the number of open tabs -->
    <string name="preferences_delete_browsing_data_tabs_subtitle">%d schede</string>
    <!-- Title for the data and history items in Delete browsing data -->
    <string name="preferences_delete_browsing_data_browsing_data_title">Cronologia di navigazione e dati dei siti web</string>
    <!-- Subtitle for the data and history items in delete browsing data, parameter will be replaced with the
        number of history items the user has -->
    <string name="preferences_delete_browsing_data_browsing_data_subtitle">%d indirizzi</string>
    <!-- Title for history items in Delete browsing data -->
    <string name="preferences_delete_browsing_data_browsing_history_title">Cronologia</string>
    <!-- Subtitle for the history items in delete browsing data, parameter will be replaced with the
        number of history pages the user has -->
    <string name="preferences_delete_browsing_data_browsing_history_subtitle">%d pagine</string>
    <!-- Title for the collections item in Delete browsing data -->
    <string name="preferences_delete_browsing_data_collections_title">Raccolte</string>
    <!-- Subtitle for the collections item in Delete browsing data, parameter will be replaced with the
        number of collections that will be deleted -->
    <string name="preferences_delete_browsing_data_collections_subtitle">%d raccolte</string>
    <!-- Title for the cookies item in Delete browsing data -->
    <string name="preferences_delete_browsing_data_cookies">Cookie</string>
    <!-- Subtitle for the cookies item in Delete browsing data -->
    <string name="preferences_delete_browsing_data_cookies_subtitle">Verrai disconnesso dalla maggior parte dei siti</string>
    <!-- Title for the cached images and files item in Delete browsing data -->
    <string name="preferences_delete_browsing_data_cached_files">Immagini e file salvati nella cache</string>
    <!-- Subtitle for the cached images and files item in Delete browsing data -->
    <string name="preferences_delete_browsing_data_cached_files_subtitle">Libera spazio di archiviazione</string>
    <!-- Title for the site permissions item in Delete browsing data -->
    <string name="preferences_delete_browsing_data_site_permissions">Permessi dei siti</string>
    <!-- Text for the button to delete browsing data -->
    <string name="preferences_delete_browsing_data_button">Elimina dati di navigazione</string>

    <!-- Title for the Delete browsing data on quit preference -->
    <string name="preferences_delete_browsing_data_on_quit">Elimina i dati di navigazione all’uscita</string>
    <!-- Summary for the Delete browsing data on quit preference. "Quit" translation should match delete_browsing_data_on_quit_action translation. -->
    <string name="preference_summary_delete_browsing_data_on_quit">Elimina automaticamente i dati di navigazione quando viene selezionato “Esci” nel menu principale</string>
    <!-- Summary for the Delete browsing data on quit preference. "Quit" translation should match delete_browsing_data_on_quit_action translation. -->
    <string name="preference_summary_delete_browsing_data_on_quit_2">Elimina automaticamente i dati di navigazione quando viene selezionato “Esci” nel menu principale</string>
    <!-- Category for history items to delete on quit in delete browsing data on quit -->
    <string name="preferences_delete_browsing_data_on_quit_browsing_history">Cronologia di navigazione</string>
    <!-- Action item in menu for the Delete browsing data on quit feature -->
    <string name="delete_browsing_data_on_quit_action">Esci</string>

    <!-- Dialog message to the user asking to delete browsing data. -->
    <string name="delete_browsing_data_prompt_message">Questa azione eliminerà tutti i dati di navigazione.</string>
    <!-- Dialog message to the user asking to delete browsing data. Parameter will be replaced by app name. -->
    <string name="delete_browsing_data_prompt_message_3">%s eliminerà i dati di navigazione selezionati.</string>
    <!-- Text for the cancel button for the data deletion dialog -->
    <string name="delete_browsing_data_prompt_cancel">Annulla</string>
    <!-- Text for the allow button for the data deletion dialog -->
    <string name="delete_browsing_data_prompt_allow">Elimina</string>
    <!-- Text for the snackbar confirmation that the data was deleted -->
    <string name="preferences_delete_browsing_data_snackbar">Dati di navigazione eliminati</string>

    <!-- Text for the snackbar to show the user that the deletion of browsing data is in progress -->
    <string name="deleting_browsing_data_in_progress">Eliminazione dati di navigazione in corso…</string>

    <!-- Onboarding -->
    <!-- Text for onboarding welcome message
    The first parameter is the name of the app (e.g. Firefox Preview) -->
    <string name="onboarding_header">Benvenuto in %s.</string>
    <!-- text for the Firefox Accounts section header -->
    <string name="onboarding_fxa_section_header">Hai già un account?</string>
    <!-- text for the Firefox Preview feature section header
    The first parameter is the name of the app (e.g. Firefox Preview) -->
    <string name="onboarding_feature_section_header">Alla scoperta di %s</string>
    <!-- text for the theme picker onboarding card header -->
    <string name="onboarding_theme_picker_header">Scegli il tuo tema</string>
    <!-- text for the theme picker onboarding card description -->
    <string name="onboarding_theme_picker_description">Prova il tema scuro: fa bene alla batteria e ai tuoi occhi.</string>
    <!-- text for the firefox account onboarding card header
    The first parameter is the name of the app (e.g. Firefox Preview) -->
    <string name="onboarding_firefox_account_header">Ottieni il massimo da %s.</string>
    <!-- text for the firefox account onboarding card header when we detect you're already signed in to
        another Firefox browser. (The word `Firefox` should not be translated)
        The first parameter is the email of the detected user's account -->
    <string name="onboarding_firefox_account_auto_signin_header_2">Sei già connesso come %s in un altro browser Firefox sul dispositivo in uso. Desideri accedere con questo account?</string>
    <!-- text for the button to confirm automatic sign-in -->
    <string name="onboarding_firefox_account_auto_signin_confirm">Sì, accedi</string>
    <!-- text for the automatic sign-in button while signing in is in process -->
    <string name="onboarding_firefox_account_signing_in">Accesso in corso…</string>
    <!-- text for the button to manually sign into Firefox account. The word "Firefox" should not be translated -->
    <string name="onboarding_firefox_account_sign_in">Accedi a Firefox</string>
    <!-- text for the button to stay signed out when presented with an option to automatically sign-in. -->
    <string name="onboarding_firefox_account_stay_signed_out">Rimani disconnesso</string>
    <!-- text to display in the snackbar once account is signed-in -->
    <string name="onboarding_firefox_account_sync_is_on">La sincronizzazione è attiva</string>
    <!-- text to display in the snackbar if automatic sign-in fails. user may try again -->
    <string name="onboarding_firefox_account_automatic_signin_failed">Accesso non riuscito</string>
    <!-- text for the tracking protection onboarding card header -->
    <string name="onboarding_tracking_protection_header">Proteggiti</string>

    <!-- text for the tracking protection card description
    The first parameter is the name of the app (e.g. Firefox Preview) -->
    <string name="onboarding_tracking_protection_description">%s blocca le pubblicità traccianti che ti pedinano sul Web.</string>
    <!-- text for the private browsing onboarding card header -->
    <string name="onboarding_private_browsing_header">Naviga in modo riservato</string>
    <!-- text for the private browsing onboarding card description
    The first parameter is an icon that represents private browsing -->
    <string name="onboarding_private_browsing_description">Quando vedi l’icona %s, ti basta un tocco per passare alla navigazione anonima.</string>
    <!-- text for the privacy notice onboarding card header -->
    <string name="onboarding_privacy_notice_header">La tua privacy</string>
    <!-- text for the privacy notice onboarding card description
    The first parameter is the name of the app (e.g. Firefox Preview) -->
    <string name="onboarding_privacy_notice_description">%s è progettato per darti il pieno controllo sulle informazioni che condividi online e con noi.</string>
    <!-- Text for the button to read the privacy notice -->
    <string name="onboarding_privacy_notice_read_button">Leggi la nostra informativa sulla privacy</string>

    <!-- text for the button to finish onboarding -->
    <string name="onboarding_finish">Inizia a navigare</string>

    <!-- Onboarding theme -->
    <!-- Automatic theme setting (will follow device setting) -->
    <string name="onboarding_theme_automatic_title">Automatico</string>
    <!-- Summary of automatic theme setting (will follow device setting) -->
    <string name="onboarding_theme_automatic_summary">Si adatta alle impostazioni del dispositivo</string>
    <!-- Theme setting for dark mode -->
    <string name="onboarding_theme_dark_title">Tema scuro</string>
    <!-- Theme setting for light mode -->
    <string name="onboarding_theme_light_title">Tema chiaro</string>

    <!-- Text shown in snackbar when multiple tabs have been sent to device -->
    <string name="sync_sent_tabs_snackbar">Schede inviate.</string>
    <!-- Text shown in snackbar when one tab has been sent to device  -->
    <string name="sync_sent_tab_snackbar">Scheda inviata.</string>
    <!-- Text shown in snackbar when sharing tabs failed  -->
    <string name="sync_sent_tab_error_snackbar">Invio non riuscito</string>
    <!-- Text shown in snackbar for the "retry" action that the user has after sharing tabs failed -->
    <string name="sync_sent_tab_error_snackbar_action">RIPROVA</string>
    <!-- Title of QR Pairing Fragment -->
    <string name="sync_scan_code">Scansiona il codice</string>
    <!-- Instructions on how to access pairing -->
    <string name="sign_in_instructions"><![CDATA[Apri Firefox sul computer e vai su <b>https://firefox.com/pair</b>]]></string>
    <!-- Text shown for sign in pairing when ready -->
    <string name="sign_in_ready_for_scan">Pronto per la scansione</string>
    <!-- Text shown for settings option for sign with pairing -->
    <string name="sign_in_with_camera">Accedi con la fotocamera</string>
    <!-- Text shown for settings option for sign with email -->
    <string name="sign_in_with_email">Accedi con l’email</string>
    <!-- Text shown in confirmation dialog to sign out of account -->
    <string name="sign_out_confirmation_message">I dati di navigazione non verranno più sincronizzati con l’account Firefox, ma non saranno rimossi da questo dispositivo.</string>
    <!-- Option to continue signing out of account shown in confirmation dialog to sign out of account -->
    <string name="sign_out_disconnect">Disconnetti</string>
    <!-- Option to cancel signing out shown in confirmation dialog to sign out of account -->
    <string name="sign_out_cancel">Annulla</string>
    <!-- Error message snackbar shown after the user tried to select a default folder which cannot be altered -->
    <string name="bookmark_cannot_edit_root">Impossibile modificare le cartelle predefinite</string>

    <!-- Enhanced Tracking Protection -->
    <!-- Link displayed in enhanced tracking protection panel to access tracking protection settings -->
    <string name="etp_settings">Impostazioni protezione</string>
    <!-- Preference title for enhanced tracking protection settings -->
    <string name="preference_enhanced_tracking_protection">Protezione antitracciamento avanzata</string>
    <!-- Title for the description of enhanced tracking protection -->
    <string name="preference_enhanced_tracking_protection_explanation_title">Naviga senza lasciarti seguire</string>
    <!-- Description of enhanced tracking protection. The first parameter is the name of the application (For example: Fenix) -->
    <string name="preference_enhanced_tracking_protection_explanation">Mantieni i tuoi dati al riparo da occhi indiscreti. %s ti protegge dagli elementi traccianti più comuni che cercano di seguire le tue attività online.</string>
    <!-- Text displayed that links to website about enhanced tracking protection -->
    <string name="preference_enhanced_tracking_protection_explanation_learn_more">Ulteriori informazioni</string>
    <!-- Preference for enhanced tracking protection for the standard protection settings -->
    <string name="preference_enhanced_tracking_protection_standard_option">Normale</string>
    <!-- Preference for enhanced tracking protection for the standard protection settings -->
    <string name="preference_enhanced_tracking_protection_standard">Normale (consigliato)</string>
    <!-- Preference description for enhanced tracking protection for the standard protection settings -->
    <string name="preference_enhanced_tracking_protection_standard_description">Equilibrio tra protezione e prestazioni.</string>
    <!-- Preference description for enhanced tracking protection for the standard protection settings -->
    <string name="preference_enhanced_tracking_protection_standard_description_2">Le pagine verranno caricate normalmente, ma verranno bloccati meno elementi traccianti.</string>
    <!-- Preference for enhanced tracking protection for the strict protection settings -->
    <string name="preference_enhanced_tracking_protection_strict">Restrittivo</string>
    <!-- Preference for enhanced tracking protection for the strict protection settings, default setting -->
    <string name="preference_enhanced_tracking_protection_strict_default">Restrittiva (predefinita)</string>
    <!-- Preference description for enhanced tracking protection for the strict protection settings -->
    <string name="preference_enhanced_tracking_protection_strict_default_description">Maggiore protezione dal tracciamento e prestazioni più veloci, alcuni siti potrebbero non funzionare correttamente.</string>
    <!-- Preference for enhanced tracking protection for the standard protection settings -->
    <string name="preference_enhanced_tracking_protection_strict_recommended">Restrittiva (consigliata)</string>
    <!-- Preference description for enhanced tracking protection for the strict protection settings -->
    <string name="preference_enhanced_tracking_protection_strict_description">Maggiore protezione, alcuni siti o contenuti potrebbero non funzionare correttamente.</string>
    <!-- Header for categories that are being blocked by current Enhanced Tracking Protection settings -->
    <string name="enhanced_tracking_protection_blocked">Bloccati</string>
    <!-- Header for categories that are being not being blocked by current Enhanced Tracking Protection settings -->
    <string name="enhanced_tracking_protection_allowed">Consentiti</string>
    <!-- Category of trackers (social media trackers) that can be blocked by Enhanced Tracking Protection -->
    <string name="etp_social_media_trackers_title">Traccianti dei social media</string>
    <!-- Description of social media trackers that can be blocked by Enhanced Tracking Protection -->
    <string name="etp_social_media_trackers_description">Limita la capacità dei social network di tracciare le tue attività sul Web.</string>
    <!-- Category of trackers (cross-site tracking cookies) that can be blocked by Enhanced Tracking Protection -->
    <string name="etp_cookies_title">Cookie traccianti intersito</string>
    <!-- Description of cross-site tracking cookies that can be blocked by Enhanced Tracking Protection -->
    <string name="etp_cookies_description">Blocca i cookie che le reti pubblicitarie e le società di analisi dati utilizzano per raccogliere i dati di navigazione quando passi da un sito all’altro.</string>
    <!-- Category of trackers (cryptominers) that can be blocked by Enhanced Tracking Protection -->
    <string name="etp_cryptominers_title">Cryptominer</string>
    <!-- Description of cryptominers that can be blocked by Enhanced Tracking Protection -->
    <string name="etp_cryptominers_description">Impedisce agli script dannosi di accedere al dispositivo per produrre moneta digitale.</string>
    <!-- Category of trackers (fingerprinters) that can be blocked by Enhanced Tracking Protection -->
    <string name="etp_fingerprinters_title">Fingerprinter</string>
    <!-- Description of fingerprinters that can be blocked by Enhanced Tracking Protection -->
    <string name="etp_fingerprinters_description">Impedisce la raccolta di dati identificativi univoci sul dispositivo che possono essere utilizzati a scopo di tracciamento.</string>
    <!-- Category of trackers (tracking content) that can be blocked by Enhanced Tracking Protection -->
    <string name="etp_tracking_content_title">Contenuti traccianti</string>
    <!-- Description of tracking content that can be blocked by Enhanced Tracking Protection -->
    <string name="etp_tracking_content_description">Interrompe il caricamento di annunci esterni, video e altri contenuti che contengono codice di tracciamento. Può influire su alcune funzionalità del sito web.</string>
    <!-- Enhanced Tracking Protection Onboarding Message shown in a dialog above the toolbar. The first parameter is the name of the application (For example: Fenix) -->
    <string name="etp_onboarding_message_2">Lo scudo viola indica che %s sta bloccando gli elementi traccianti di questo sito. Toccalo per vedere gli elementi bloccati.</string>
    <!-- Enhanced Tracking Protection message that protection is currently on for this site -->
    <string name="etp_panel_on">Le protezioni sono attive per questo sito</string>
    <!-- Enhanced Tracking Protection message that protection is currently off for this site -->
    <string name="etp_panel_off">Le protezioni sono disattivate per questo sito</string>
    <!-- Header for exceptions list for which sites enhanced tracking protection is always off -->
    <string name="enhanced_tracking_protection_exceptions">La protezione antitracciamento avanzata è disattivata per questi siti</string>
    <!-- About page Your rights link text -->
    <string name="about_your_rights">I tuoi diritti</string>
    <!-- About page link text to open open source licenses screen -->
    <string name="about_open_source_licenses">Librerie open source utilizzate</string>
    <!-- About page link text to open what's new link -->
    <string name="about_whats_new">Novità in %s</string>
    <!-- Open source licenses page title
    The first parameter is the app name -->
    <string name="open_source_licenses_title">%s | Librerie OSS</string>

    <!-- Content description of the tab counter toolbar button when one tab is open -->
    <string name="tab_counter_content_description_one_tab">1 scheda</string>
    <!-- Content description of the tab counter toolbar button when multiple tabs are open. First parameter will be replaced with the number of tabs (always more than one) -->
    <string name="tab_counter_content_description_multi_tab">%d schede</string>
  
    <!-- Browser long press popup menu -->
    <!-- Copy the current url -->
    <string name="browser_toolbar_long_press_popup_copy">Copia</string>
    <!-- Paste & go the text in the clipboard. '&amp;' is replaced with the ampersand symbol: & -->
    <string name="browser_toolbar_long_press_popup_paste_and_go">Incolla e vai</string>
    <!-- Paste the text in the clipboard -->
    <string name="browser_toolbar_long_press_popup_paste">Incolla</string>
  
    <!-- Snackbar message shown after an URL has been copied to clipboard. -->
    <string name="browser_toolbar_url_copied_to_clipboard_snackbar">URL copiato negli appunti</string>
  
    <!-- Title text for the Add To Homescreen dialog -->
    <string name="add_to_homescreen_title">Agg. a schermata principale</string>
    <!-- Cancel button text for the Add to Homescreen dialog -->
    <string name="add_to_homescreen_cancel">Annulla</string>
    <!-- Add button text for the Add to Homescreen dialog -->
    <string name="add_to_homescreen_add">Aggiungi</string>
    <!-- Placeholder text for the TextView in the Add to Homescreen dialog -->
    <string name="add_to_homescreen_text_placeholder">Nome scorciatoia</string>

    <!-- Preference for managing the settings for logins and passwords in Fenix -->
    <string name="preferences_passwords_logins_and_passwords">Credenziali e password</string>
    <!-- Preference for managing the saving of logins and passwords in Fenix -->
    <string name="preferences_passwords_save_logins">Salva credenziali e password</string>
    <!-- Preference option for asking to save passwords in Fenix -->
    <string name="preferences_passwords_save_logins_ask_to_save">Chiedi prima di salvare</string>
    <!-- Preference option for never saving passwords in Fenix -->
    <string name="preferences_passwords_save_logins_never_save">Non salvare mai</string>
    <!-- Preference for autofilling saved logins in Fenix -->
    <string name="preferences_passwords_autofill">Compilazione automatica</string>
    <!-- Preference for syncing saved logins in Fenix -->
    <string name="preferences_passwords_sync_logins">Sincronizza le credenziali</string>
    <!-- Syncing saved logins in Fenix is on -->
    <string name="preferences_passwords_sync_logins_on">Attiva</string>
    <!-- Syncing saved logins in Fenix is off -->
    <string name="preferences_passwords_sync_logins_off">Disattivata</string>
    <!-- Syncing saved logins in Fenix needs reconnect to sync -->
    <string name="preferences_passwords_sync_logins_reconnect">Riconnetti</string>
    <!-- Syncing saved logins in Fenix needs login -->
    <string name="preferences_passwords_sync_logins_sign_in">Accedi a Sync</string>
    <!-- Preference to access list of saved logins -->
    <string name="preferences_passwords_saved_logins">Credenziali salvate</string>
    <!-- Preference to access list of login exceptions that we never save logins for -->
    <string name="preferences_passwords_exceptions">Eccezioni</string>
    <!-- Empty description of list of login exceptions that we never save logins for -->
    <string name="preferences_passwords_exceptions_description_empty">Le credenziali e le password non salvate verranno mostrate qui.</string>
    <!-- Description of list of login exceptions that we never save logins for -->
    <string name="preferences_passwords_exceptions_description">Le credenziali e le password non verranno salvate per questi siti.</string>
    <!-- Hint for search box in logins list -->
    <string name="preferences_passwords_saved_logins_search">Cerca credenziali</string>
    <!-- Option to sort logins list A-Z, alphabetically -->
    <string name="preferences_passwords_saved_logins_alphabetically">Alfabeticamente</string>
    <!-- Option to sort logins list by most recently used -->
    <string name="preferences_passwords_saved_logins_recently_used">Utilizzate di recente</string>
    <!-- The header for the site that a login is for -->
    <string name="preferences_passwords_saved_logins_site">Sito</string>
    <!-- The header for the username for a login -->
    <string name="preferences_passwords_saved_logins_username">Nome utente</string>
    <!-- The header for the password for a login -->
    <string name="preferences_passwords_saved_logins_password">Password</string>
    <!-- Message displayed in security prompt to reenter a secret pin to access saved logins -->
    <string name="preferences_passwords_saved_logins_enter_pin">Inserisci nuovamente il PIN</string>
    <!-- Message displayed in security prompt to access saved logins -->
    <string name="preferences_passwords_saved_logins_enter_pin_description">Sblocca per visualizzare le credenziali salvate</string>
    <!-- Message displayed when a connection is insecure and we detect the user is entering a password -->
    <string name="logins_insecure_connection_warning">Questa connessione non è sicura. Le credenziali inserite potrebbero essere vulnerabili.</string>
    <!-- Learn more link that will link to a page with more information displayed when a connection is insecure and we detect the user is entering a password -->
    <string name="logins_insecure_connection_warning_learn_more">Ulteriori informazioni</string>
    <!-- Prompt message displayed when Fenix detects a user has entered a password and user decides if Fenix should save it. The first parameter is the name of the application (For example: Fenix)  -->
    <string name="logins_doorhanger_save">Vuoi che %s salvi queste credenziali?</string>
    <!-- Positive confirmation that Fenix should save the new or updated login -->
    <string name="logins_doorhanger_save_confirmation">Salva</string>
    <!-- Negative confirmation that Fenix should not save the new or updated login -->
    <string name="logins_doorhanger_save_dont_save">Non salvare</string>
    <!-- Shown in snackbar to tell user that the password has been copied -->
    <string name="logins_password_copied">Password copiata negli appunti</string>
    <!-- Shown in snackbar to tell user that the username has been copied -->
    <string name="logins_username_copied">Nome utente copiato negli appunti</string>
    <!-- Shown in snackbar to tell user that the site has been copied -->
    <string name="logins_site_copied">Sito copiato negli appunti</string>
    <!-- Content Description (for screenreaders etc) read for the button to copy a password in logins-->
    <string name="saved_logins_copy_password">Copia password</string>
    <!-- Content Description (for screenreaders etc) read for the button to copy a username in logins -->
    <string name="saved_login_copy_username">Copia nome utente</string>
    <!-- Content Description (for screenreaders etc) read for the button to copy a site in logins -->
    <string name="saved_login_copy_site">Copia sito</string>
    <!-- Content Description (for screenreaders etc) read for the button to reveal a password in logins -->
    <string name="saved_login_reveal_password">Mostra password</string>
    <!-- Content Description (for screenreaders etc) read for the button to hide a password in logins -->
    <string name="saved_login_hide_password">Nascondi password</string>
    <!-- Message displayed in biometric prompt displayed for authentication before allowing users to view their logins -->
    <string name="logins_biometric_prompt_message">Sblocca per visualizzare le credenziali salvate</string>
    <!-- Title of warning dialog if users have no device authentication set up -->
    <string name="logins_warning_dialog_title">Proteggi le credenziali di accesso</string>
<<<<<<< HEAD
=======
    <!-- Message of warning dialog if users have no device authentication set up -->
    <string name="logins_warning_dialog_message">Imposta una sequenza di blocco, PIN o password per impedire a chi si impossessa del dispositivo di visualizzare le tue credenziali.</string>
>>>>>>> 8016eb56
    <!-- Negative button to ignore warning dialog if users have no device authentication set up -->
    <string name="logins_warning_dialog_later">Più tardi</string>
    <!-- Positive button to send users to set up a pin of warning dialog if users have no device authentication set up -->
    <string name="logins_warning_dialog_set_up_now">Imposta adesso</string>
    <!-- Title of PIN verification dialog to direct users to re-enter their device credentials to access their logins -->
    <string name="logins_biometric_prompt_message_pin">Sblocca il dispositivo</string>
</resources><|MERGE_RESOLUTION|>--- conflicted
+++ resolved
@@ -1041,11 +1041,8 @@
     <string name="logins_biometric_prompt_message">Sblocca per visualizzare le credenziali salvate</string>
     <!-- Title of warning dialog if users have no device authentication set up -->
     <string name="logins_warning_dialog_title">Proteggi le credenziali di accesso</string>
-<<<<<<< HEAD
-=======
     <!-- Message of warning dialog if users have no device authentication set up -->
     <string name="logins_warning_dialog_message">Imposta una sequenza di blocco, PIN o password per impedire a chi si impossessa del dispositivo di visualizzare le tue credenziali.</string>
->>>>>>> 8016eb56
     <!-- Negative button to ignore warning dialog if users have no device authentication set up -->
     <string name="logins_warning_dialog_later">Più tardi</string>
     <!-- Positive button to send users to set up a pin of warning dialog if users have no device authentication set up -->
