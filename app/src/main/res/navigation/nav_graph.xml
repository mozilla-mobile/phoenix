--- conflicted
+++ resolved
@@ -1062,17 +1062,7 @@
         <fragment
             android:id="@+id/creditCardEditorFragment"
             android:name="org.mozilla.fenix.settings.creditcards.CreditCardEditorFragment"
-<<<<<<< HEAD
-            android:label="@string/credit_cards_add_card">
-            <argument
-                android:name="creditCard"
-                android:defaultValue="@null"
-                app:argType="mozilla.components.concept.storage.CreditCard"
-                app:nullable="true" />
-        </fragment>
-=======
             android:label="@string/credit_cards_add_card" />
->>>>>>> e6abecdb
         <fragment
             android:id="@+id/creditCardsManagementFragment"
             android:name="org.mozilla.fenix.settings.creditcards.CreditCardsManagementFragment"
