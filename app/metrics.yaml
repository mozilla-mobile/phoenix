# This Source Code Form is subject to the terms of the Mozilla Public
# License, v. 2.0. If a copy of the MPL was not distributed with this
# file, You can obtain one at http://mozilla.org/MPL/2.0/.


$schema: moz://mozilla.org/schemas/glean/metrics/1-0-0

events:
  app_opened:
    type: event
    description: >
      A user opened the app
    extra_keys:
      source:
        description: "The method used to open Fenix. Possible values are: `app_icon`, `custom_tab` or `link`"
    bugs:
    - 968
    data_reviews:
    - https://github.com/mozilla-mobile/fenix/pull/1067#issuecomment-474598673
    notification_emails:
    - telemetry-client-dev@mozilla.com
    - fenix-core@mozilla.com
    expires: "2020-03-01"
  search_bar_tapped:
    type: event
    description: >
      A user tapped the search bar
    extra_keys:
      source:
        description: "The view the user was on when they initiated the search (For example: `Home` or `Browser`)"
    bugs:
    - 959
    data_reviews:
    - https://github.com/mozilla-mobile/fenix/pull/1067#issuecomment-474598673
    notification_emails:
    - fenix-core@mozilla.com
    expires: "2020-03-01"
  entered_url:
    type: event
    description: >
      A user entered a url
    extra_keys:
      autocomplete:
        description: "A boolean that tells us whether the URL was autofilled by an Autocomplete suggestion"
    bugs:
    - 959
    data_reviews:
    - https://github.com/mozilla-mobile/fenix/pull/1067#issuecomment-474598673
    notification_emails:
    - fenix-core@mozilla.com
    expires: "2020-03-01"
  performed_search:
    type: event
    description: >
      A user performed a search
    extra_keys:
      source:
        description: >
          A string that tells us how the user performed the search. Possible values are:
          * default.action
          * default.suggestion
          * shortcut.action
          * shortcut.suggestion
    bugs:
    - 959
    data_reviews:
    - https://github.com/mozilla-mobile/fenix/pull/1067#issuecomment-474598673
    - https://github.com/mozilla-mobile/fenix/pull/1677
    notification_emails:
    - fenix-core@mozilla.com
    expires: "2020-03-01"
  browser_menu_action:
    type: event
    description: >
      A browser menu item was tapped
    extra_keys:
      item:
        description: >
          A string containing the name of the item the user tapped. These items include:
          Settings, Library, Help, Desktop Site toggle on/off, Find in Page, New Tab,
          Private Tab, Share, Report Site Issue, Back/Forward button, Reload Button
    bugs:
    - 1024
    data_reviews:
    - https://github.com/mozilla-mobile/fenix/pull/1214#issue-264756708
    notification_emails:
    - fenix-core@mozilla.com
    expires: "2020-03-01"
  ss_menu_opened:
    type: event
    description: >
      A user opened the search shortcut menu in the search view by pressing the shortcuts button
    bugs:
    - 793
    data_reviews:
    - https://github.com/mozilla-mobile/fenix/pull/1202#issuecomment-476870449
    notification_emails:
    - fenix-core@mozilla.com
    expires: "2020-03-01"
  ss_menu_closed:
    type: event
    description: >
      A user closed the search shortcut menu in the search view by pressing the shortcuts button
    bugs:
    - 793
    data_reviews:
    - https://github.com/mozilla-mobile/fenix/pull/1202#issuecomment-476870449
    notification_emails:
    - fenix-core@mozilla.com
    expires: "2020-03-01"
  ss_selected:
    type: event
    description: >
      A user selected a search shortcut engine to use
    extra_keys:
      engine:
        description: "The name of the built-in search engine the user selected as a string"
    bugs:
    - 793
    data_reviews:
    - https://github.com/mozilla-mobile/fenix/pull/1202#issuecomment-476870449
    notification_emails:
    - fenix-core@mozilla.com
    expires: "2020-03-01"
  total_uri_count:
    type: counter
    description: >
      A counter of URIs visited by the user in the current session, including page reloads. This does not include background page requests and URIs from embedded pages or private browsing.
    send_in_pings:
    - baseline
    bugs:
    - 1301
    data_reviews:
    - https://github.com/mozilla-mobile/fenix/pull/1785
    notification_emails:
    - fenix-core@mozilla.com
    expires: "2020-03-01"
  preference_toggled:
    type: event
    description: >
      A user toggled a preference switch in settings
    extra_keys:
      preference_key:
        description: "The preference key for the switch preference the user toggled. We currently track:
          show_search_suggestions, show_visited_sites_bookmarks, remote_debugging, telemetry, tracking_protection"
      enabled:
        description: "Whether or not the preference is *now* enabled"
    bugs:
    - 975
    data_reviews:
    - https://github.com/mozilla-mobile/fenix/pull/1896
    notification_emails:
    - fenix-core@mozilla.com
    expires: "2020-03-01"

crash_reporter:
  opened:
    type: event
    description: >
      The crash reporter was displayed
    bugs:
    - 1040
    data_reviews:
    - https://github.com/mozilla-mobile/fenix/pull/1214#issue-264756708
    notification_emails:
    - fenix-core@mozilla.com
    expires: "2020-03-01"
  closed:
    type: event
    description: >
      The crash reporter was closed
    extra_keys:
      crash_submitted:
        description: "A boolean that tells us whether or not the user submitted a crash report"
    bugs:
    - 1040
    data_reviews:
    - https://github.com/mozilla-mobile/fenix/pull/1214#issue-264756708
    notification_emails:
    - fenix-core@mozilla.com
    expires: "2020-03-01"

context_menu:
  item_tapped:
    type: event
    description: >
      A user tapped an item in the browsers context menu
    extra_keys:
      named:
        description: >
          The name of the item that was tapped. Available items are
          ```
          open_in_new_tab, open_in_private_tab, open_image_in_new_tab,
          save_image, share_link, copy_link, copy_image_location
          ```
    bugs:
    - 957
    data_reviews:
    - https://github.com/mozilla-mobile/fenix/pull/1344#issuecomment-479285010
    notification_emails:
    - fenix-core@mozilla.com
    expires: "2020-03-01"

find_in_page:
  opened:
    type: event
    description: >
      A user opened the find in page UI
    bugs:
    - 1036
    data_reviews:
    - https://github.com/mozilla-mobile/fenix/pull/1344#issuecomment-479285010
    notification_emails:
    - fenix-core@mozilla.com
    expires: "2020-03-01"
  closed:
    type: event
    description: >
      A user closed the find in page UI
    bugs:
    - 1036
    data_reviews:
    - https://github.com/mozilla-mobile/fenix/pull/1344#issuecomment-479285010
    notification_emails:
    - fenix-core@mozilla.com
    expires: "2020-03-01"
  next_result:
    type: event
    description: >
      A user clicked the "next result" button
    bugs:
    - 1036
    data_reviews:
    - https://github.com/mozilla-mobile/fenix/pull/1344#issuecomment-479285010
    notification_emails:
    - fenix-core@mozilla.com
    expires: "2020-03-01"
  previous_result:
    type: event
    description: >
      A user clicked the "previous result" button
    bugs:
    - 1036
    data_reviews:
    - https://github.com/mozilla-mobile/fenix/pull/1344#issuecomment-479285010
    notification_emails:
    - fenix-core@mozilla.com
    expires: "2020-03-01"
  searched_page:
    type: event
    description: >
      A user searched the page
    bugs:
    - 1036
    data_reviews:
    - https://github.com/mozilla-mobile/fenix/pull/1344#issuecomment-479285010
    notification_emails:
    - fenix-core@mozilla.com
    expires: "2020-03-01"

quick_action_sheet:
  opened:
    type: event
    description: >
      A user opened the quick action sheet UI
    bugs:
    - 1195
    data_reviews:
    - https://github.com/mozilla-mobile/fenix/pull/1362#issuecomment-479668466
    notification_emails:
    - fenix-core@mozilla.com
    expires: "2020-03-01"
  closed:
    type: event
    description: >
      A user closed the quick action sheet UI
    bugs:
    - 1195
    data_reviews:
    - https://github.com/mozilla-mobile/fenix/pull/1362#issuecomment-479668466
    notification_emails:
    - fenix-core@mozilla.com
    expires: "2020-03-01"
  share_tapped:
    type: event
    description: >
      A user tapped the share button
    bugs:
    - 1195
    data_reviews:
    - https://github.com/mozilla-mobile/fenix/pull/1362#issuecomment-479668466
    notification_emails:
    - fenix-core@mozilla.com
    expires: "2020-03-01"
  bookmark_tapped:
    type: event
    description: >
      A user tapped the bookmark button
    bugs:
    - 1195
    data_reviews:
    - https://github.com/mozilla-mobile/fenix/pull/1362#issuecomment-479668466
    notification_emails:
    - fenix-core@mozilla.com
    expires: "2020-03-01"
  download_tapped:
    type: event
    description: >
      A user tapped the download button
    bugs:
    - 1195
    data_reviews:
    - https://github.com/mozilla-mobile/fenix/pull/1362#issuecomment-479668466
    notification_emails:
    - fenix-core@mozilla.com
    expires: "2020-03-01"
  open_app_tapped:
    type: event
    description: >
      A user tapped the open in app button
    bugs:
      - 1195
    data_reviews:
      - https://github.com/mozilla-mobile/fenix/pull/4629
    notification_emails:
      - fenix-core@mozilla.com
    expires: "2020-03-01"

metrics:
  default_browser:
    type: boolean
    lifetime: application
    description: >
      Is Fenix the default browser?
    send_in_pings:
    - metrics
    bugs:
    - 960
    data_reviews:
    - https://github.com/mozilla-mobile/fenix/pull/1067#issuecomment-474598673
    notification_emails:
    - fenix-core@mozilla.com
    expires: "2020-03-01"
  search_count:
    type: labeled_counter
    description: >
      The labels for this counter are `<search-engine-name>.<source>`.

      If the search engine is bundled with Fenix `search-engine-name` will be the name of the search engine. If it's a
      custom search engine (defined: https://github.com/mozilla-mobile/fenix/issues/1607) the value will be `custom`.

      `source` will either be `action` or `suggestion`
    send_in_pings:
    - metrics
    - baseline
    bugs:
    - 1158
    data_reviews:
    - https://github.com/mozilla-mobile/fenix/pull/1677
    notification_emails:
    - fenix-core@mozilla.com
    expires: "2019-09-01"
  mozilla_products:
    type: string_list
    lifetime: application
    description: >
      A list of all the Mozilla products installed on device. We currently scan for: Firefox, Firefox Beta,
       Firefox Aurora, Firefox Nightly, Firefox Fdroid, Firefox Lite, Reference Browser, Reference Browser Debug,
       Fenix, Focus, and Lockwise.
    send_in_pings:
    - metrics
    bugs:
    - 1192
    data_reviews:
    - https://github.com/mozilla-mobile/fenix/pull/1953/
    notification_emails:
    - fenix-core@mozilla.com
    expires: "2019-09-01"
  default_moz_browser:
    type: string
    lifetime: application
    description: >
      The name of the default browser on device if and only if it's a Mozilla owned product
    send_in_pings:
    - metrics
    bugs:
    - 1192
    data_reviews:
    - https://github.com/mozilla-mobile/fenix/pull/1953/
    notification_emails:
    - fenix-core@mozilla.com
    expires: "2019-09-01"

search.default_engine:
  code:
    type: string
    lifetime: application
    description: >
      If the search engine is pre-loaded with Fenix this value
      will be the search engine identifier. If it's a custom search engine
      (defined: https://github.com/mozilla-mobile/fenix/issues/1607) the
      value will be "custom"
    send_in_pings:
    - metrics
    bugs:
    - 800
    data_reviews:
    - https://github.com/mozilla-mobile/fenix/pull/1606
    notification_emails:
    - fenix-core@mozilla.com
    expires: "2019-09-01"
  name:
    type: string
    lifetime: application
    description: >
      If the search engine is pre-loaded with Fenix this value
      will be the search engine name. If it's a custom search engine
      (defined: https://github.com/mozilla-mobile/fenix/issues/1607) the
      value will be "custom"
    send_in_pings:
    - metrics
    bugs:
    - 800
    data_reviews:
    - https://github.com/mozilla-mobile/fenix/pull/1606
    notification_emails:
    - fenix-core@mozilla.com
    expires: "2019-09-01"
  submission_url:
    type: string
    lifetime: application
    description: >
      If the search engine is pre-loaded with Fenix this value
      will be he base URL we use to build the search query for the search engine.
      For example: https://mysearchengine.com/?query=%s. If it's a custom search engine
      (defined: https://github.com/mozilla-mobile/fenix/issues/1607) the
      value will be "custom"
    send_in_pings:
    - metrics
    bugs:
    - 800
    data_reviews:
    - https://github.com/mozilla-mobile/fenix/pull/1606
    notification_emails:
    - fenix-core@mozilla.com
    expires: "2019-09-01"

bookmarks_management:
  open_in_new_tab:
    type: event
    description: >
      A user opened a bookmark in a new tab.
    bugs:
    - 974
    data_reviews:
    - https://github.com/mozilla-mobile/fenix/pull/1708
    notification_emails:
    - fenix-core@mozilla.com
    expires: "2020-03-01"
  open_in_new_tabs:
    type: event
    description: >
      A user opened multiple bookmarks at once in new tabs.
    bugs:
    - 974
    data_reviews:
    - https://github.com/mozilla-mobile/fenix/pull/1708
    notification_emails:
    - fenix-core@mozilla.com
    expires: "2020-03-01"
  open_in_private_tab:
    type: event
    description: >
      A user opened a bookmark in a new private tab.
    bugs:
    - 974
    data_reviews:
    - https://github.com/mozilla-mobile/fenix/pull/1708
    notification_emails:
    - fenix-core@mozilla.com
    expires: "2020-03-01"
  open_in_private_tabs:
    type: event
    description: >
      A user opened multiple bookmarks at once in new private tabs.
    bugs:
    - 974
    data_reviews:
    - https://github.com/mozilla-mobile/fenix/pull/1708
    notification_emails:
    - fenix-core@mozilla.com
    expires: "2020-03-01"
  edited:
    type: event
    description: >
      A user edited the title and/or URL of an existing bookmark.
    bugs:
    - 974
    data_reviews:
    - https://github.com/mozilla-mobile/fenix/pull/1708
    notification_emails:
    - fenix-core@mozilla.com
    expires: "2020-03-01"
  moved:
    type: event
    description: >
      A user moved an existing bookmark or folder to another folder.
    bugs:
    - 974
    data_reviews:
    - https://github.com/mozilla-mobile/fenix/pull/1708
    notification_emails:
    - fenix-core@mozilla.com
    expires: "2020-03-01"
  removed:
    type: event
    description: >
      A user removed a bookmark item.
    bugs:
    - 974
    data_reviews:
    - https://github.com/mozilla-mobile/fenix/pull/1708
    notification_emails:
    - fenix-core@mozilla.com
    expires: "2020-03-01"
  multi_removed:
    type: event
    description: >
      A user removed multiple bookmarks at once.
    bugs:
    - 974
    data_reviews:
    - https://github.com/mozilla-mobile/fenix/pull/1708
    notification_emails:
    - fenix-core@mozilla.com
    expires: "2020-03-01"
  shared:
    type: event
    description: >
      A user shared a bookmark.
    bugs:
    - 974
    data_reviews:
    - https://github.com/mozilla-mobile/fenix/pull/1708
    notification_emails:
    - fenix-core@mozilla.com
    expires: "2020-03-01"
  copied:
    type: event
    description: >
      A user copied a bookmark.
    bugs:
    - 974
    data_reviews:
    - https://github.com/mozilla-mobile/fenix/pull/1708
    notification_emails:
    - fenix-core@mozilla.com
    expires: "2020-03-01"
  folder_add:
    type: event
    description: >
      A user added a new bookmark folder.
    bugs:
    - 974
    data_reviews:
    - https://github.com/mozilla-mobile/fenix/pull/1708
    notification_emails:
    - fenix-core@mozilla.com
    expires: "2020-03-01"
  folder_remove:
    type: event
    description: >
      A user removed a bookmark folder.
    bugs:
      - 3174
    data_reviews:
      - https://github.com/mozilla-mobile/fenix/pull/3724
    notification_emails:
      - fenix-core@mozilla.com
    expires: "2020-03-01"

custom_tab:
  closed:
    type: event
    description: >
      A user closed the custom tab
    bugs:
    - 977
    data_reviews:
    - https://github.com/mozilla-mobile/fenix/pull/1697
    notification_emails:
    - fenix-core@mozilla.com
    expires: "2020-03-01"
  action_button:
    type: event
    description: >
      A user pressed the action button provided by the launching app
    bugs:
    - 977
    data_reviews:
    - https://github.com/mozilla-mobile/fenix/pull/1697
    notification_emails:
    - fenix-core@mozilla.com
    expires: "2020-03-01"
  menu:
    type: event
    description: >
      A user opened the custom tabs menu
    bugs:
    - 977
    data_reviews:
    - https://github.com/mozilla-mobile/fenix/pull/1697
    notification_emails:
    - fenix-core@mozilla.com
    expires: "2020-03-01"

activation:
  identifier:
    type: string
    lifetime: ping
    description: >
      A hashed and salted version of the Google Advertising ID from the device.
      This will never be sent in a ping that also contains the client_id.
    send_in_pings:
    - activation
    bugs:
    - 1538011
    - 1501822
    data_reviews:
    - https://github.com/mozilla-mobile/fenix/pull/1707#issuecomment-486972209
    notification_emails:
    - fenix-core@mozilla.com
    expires: "2019-10-01"

  activation_id:
    type: uuid
    lifetime: user
    description: >
      An alternate identifier, not correlated with the client_id, generated once
      and only sent with the activation ping.
    send_in_pings:
    - activation
    bugs:
    - 1538011
    data_reviews:
    - https://github.com/mozilla-mobile/fenix/pull/1707#issuecomment-486972209
    notification_emails:
    - fenix-core@mozilla.com
    expires: "2019-10-01"

qr_scanner:
  opened:
    type: event
    description: >
      A user opened the QR scanner
    bugs:
    - 1857
    data_reviews:
    - https://github.com/mozilla-mobile/fenix/pull/2524#issuecomment-492739967
    notification_emails:
    - fenix-core@mozilla.com
    expires: "2020-03-01"
  prompt_displayed:
    type: event
    description: >
      A user scanned a QR code, causing a confirmation prompt to display asking if they want to navigate to the page
    bugs:
    - 1857
    data_reviews:
    - https://github.com/mozilla-mobile/fenix/pull/2524#issuecomment-492739967
    notification_emails:
    - fenix-core@mozilla.com
    expires: "2020-03-01"
  navigation_allowed:
    type: event
    description: >
      A user tapped "allow" on the prompt, directing the user to the website scanned
    bugs:
    - 1857
    data_reviews:
    - https://github.com/mozilla-mobile/fenix/pull/2524#issuecomment-492739967
    notification_emails:
    - fenix-core@mozilla.com
    expires: "2020-03-01"
  navigation_denied:
    type: event
    description: >
      A user tapped "deny" on the prompt, putting the user back to the scanning view
    bugs:
    - 1857
    data_reviews:
    - https://github.com/mozilla-mobile/fenix/pull/2524#issuecomment-492739967
    notification_emails:
    - fenix-core@mozilla.com
    expires: "2020-03-01"

library:
  opened:
    type: event
    description: >
      A user opened the library
    bugs:
    - 976
    data_reviews:
    - https://github.com/mozilla-mobile/fenix/pull/2538#issuecomment-492830242
    notification_emails:
    - fenix-core@mozilla.com
    expires: "2020-03-01"
  closed:
    type: event
    description: >
      A user closed the library
    bugs:
    - 976
    data_reviews:
    - https://github.com/mozilla-mobile/fenix/pull/2538#issuecomment-492830242
    notification_emails:
    - fenix-core@mozilla.com
    expires: "2020-03-01"
  selected_item:
    type: event
    description: >
      A user selected a library item
    extra_keys:
      item:
        description: "The library item the user selected"
    bugs:
    - 976
    data_reviews:
    - https://github.com/mozilla-mobile/fenix/pull/2538#issuecomment-492830242
    notification_emails:
    - fenix-core@mozilla.com
    expires: "2020-03-01"

error_page:
  visited_error:
    type: event
    description: >
      A user encountered an error page
    extra_keys:
      error_type:
        description: "The error type of the error page encountered"
    bugs:
    - 1242
    data_reviews:
    - https://github.com/mozilla-mobile/fenix/pull/2491#issuecomment-492414486
    notification_emails:
    - fenix-core@mozilla.com
    expires: "2020-03-01"

sync_auth:
  opened:
    type: event
    description: >
      A user opened the sync authentication page
    bugs:
    - 1190
    data_reviews:
    - https://github.com/mozilla-mobile/fenix/pull/2745#issuecomment-494918532
    notification_emails:
    - fenix-core@mozilla.com
    expires: "2020-03-01"
  closed:
    type: event
    description: >
      A user closed the sync page
    bugs:
    - 1190
    data_reviews:
    - https://github.com/mozilla-mobile/fenix/pull/2745#issuecomment-494918532
    notification_emails:
    - fenix-core@mozilla.com
    expires: "2020-03-01"
  sign_in:
    type: event
    description: >
      A user pressed the sign in button on the sync authentication page
    bugs:
    - 1190
    data_reviews:
    - https://github.com/mozilla-mobile/fenix/pull/2745#issuecomment-494918532
    notification_emails:
    - fenix-core@mozilla.com
    expires: "2020-03-01"
  scan_pairing:
    type: event
    description: >
      A user pressed the scan pairing button on the sync authentication page
    bugs:
    - 1190
    data_reviews:
    - https://github.com/mozilla-mobile/fenix/pull/2745#issuecomment-494918532
    notification_emails:
    - fenix-core@mozilla.com
    expires: "2020-03-01"
  create_account:
    type: event
    description: >
      A user pressed the create account button on the sync authentication page
    bugs:
    - 1190
    data_reviews:
    - https://github.com/mozilla-mobile/fenix/pull/2745#issuecomment-494918532
    notification_emails:
    - fenix-core@mozilla.com
    expires: "2020-03-01"

sync_account:
  opened:
    type: event
    description: >
      A user opened the sync account page
    bugs:
    - 1190
    data_reviews:
    - https://github.com/mozilla-mobile/fenix/pull/2745#issuecomment-494918532
    notification_emails:
    - fenix-core@mozilla.com
    expires: "2020-03-01"
  closed:
    type: event
    description: >
      A user closed the sync account page
    bugs:
    - 1190
    data_reviews:
    - https://github.com/mozilla-mobile/fenix/pull/2745#issuecomment-494918532
    notification_emails:
    - fenix-core@mozilla.com
    expires: "2020-03-01"
  sync_now:
    type: event
    description: >
      A user pressed the sync now button on the sync account page
    bugs:
    - 1190
    data_reviews:
    - https://github.com/mozilla-mobile/fenix/pull/2745#issuecomment-494918532
    notification_emails:
    - fenix-core@mozilla.com
    expires: "2020-03-01"
  sign_out:
    type: event
    description: >
      A user pressed the sign out button on the sync account page
    bugs:
    - 1190
    data_reviews:
    - https://github.com/mozilla-mobile/fenix/pull/2745#issuecomment-494918532
    notification_emails:
    - fenix-core@mozilla.com
    expires: "2020-03-01"

history:
  opened:
    type: event
    description: >
      A user opened the history screen
    bugs:
      - 2362
    data_reviews:
      - https://github.com/mozilla-mobile/fenix/pull/3940
    notification_emails:
      - fenix-core@mozilla.com
    expires: "2020-03-01"
  removed:
    type: event
    description: >
      A user removed a history item
    bugs:
      - 2362
    data_reviews:
      - https://github.com/mozilla-mobile/fenix/pull/3940
    notification_emails:
      - fenix-core@mozilla.com
    expires: "2020-03-01"
  removed_all:
    type: event
    description: >
      A user removed all history items
    bugs:
      - 2362
    data_reviews:
      - https://github.com/mozilla-mobile/fenix/pull/3940
    notification_emails:
      - fenix-core@mozilla.com
    expires: "2020-03-01"
  shared:
    type: event
    description: >
      A user shared a history item
    bugs:
      - 2362
    data_reviews:
      - https://github.com/mozilla-mobile/fenix/pull/3940
    notification_emails:
      - fenix-core@mozilla.com
    expires: "2020-03-01"
  opened_item:
    type: event
    description: >
      A user opened a history item
    bugs:
      - 2362
    data_reviews:
      - https://github.com/mozilla-mobile/fenix/pull/3940
    notification_emails:
      - fenix-core@mozilla.com
    expires: "2020-03-01"

reader_mode:
  available:
    type: event
    description: >
      Reader mode is available for the current page
    bugs:
      - 2267
    data_reviews:
      - https://github.com/mozilla-mobile/fenix/pull/3941
    notification_emails:
      - fenix-core@mozilla.com
    expires: "2020-03-01"
  opened:
    type: event
    description: >
      A user opened reader mode
    bugs:
      - 2267
    data_reviews:
      - https://github.com/mozilla-mobile/fenix/pull/3941
    notification_emails:
      - fenix-core@mozilla.com
    expires: "2020-03-01"
  closed:
    type: event
    description: >
      A user closed reader mode
    bugs:
      - 2267
    data_reviews:
      - https://github.com/mozilla-mobile/fenix/pull/4328
    notification_emails:
      - fenix-core@mozilla.com
    expires: "2020-03-01"
  appearance:
    type: event
    description: >
      A user tapped the appearance button
    bugs:
      - 2267
    data_reviews:
      - https://github.com/mozilla-mobile/fenix/pull/3941
    notification_emails:
      - fenix-core@mozilla.com
    expires: "2020-03-01"

collections:
  renamed:
    type: event
    description: >
      A user renamed a collection
    bugs:
      - 969
    data_reviews:
      - https://github.com/mozilla-mobile/fenix/pull/3935
    notification_emails:
      - fenix-core@mozilla.com
    expires: "2020-03-01"
  tab_restored:
    type: event
    description: >
      A user restored a tab from collection tab list
    bugs:
      - 969
    data_reviews:
      - https://github.com/mozilla-mobile/fenix/pull/3935
    notification_emails:
      - fenix-core@mozilla.com
    expires: "2020-03-01"
  all_tabs_restored:
    type: event
    description: >
      A user tapped "open tabs" from collection menu
    bugs:
      - 969
    data_reviews:
      - https://github.com/mozilla-mobile/fenix/pull/3935
    notification_emails:
      - fenix-core@mozilla.com
    expires: "2020-03-01"
  tab_removed:
    type: event
    description: >
      A user tapped remove tab from collection tab list
    bugs:
      - 969
    data_reviews:
      - https://github.com/mozilla-mobile/fenix/pull/3935
    notification_emails:
      - fenix-core@mozilla.com
    expires: "2020-03-01"
  shared:
    type: event
    description: >
      A user tapped share collection
    bugs:
      - 969
    data_reviews:
      - https://github.com/mozilla-mobile/fenix/pull/3935
    notification_emails:
      - fenix-core@mozilla.com
    expires: "2020-03-01"
  removed:
    type: event
    description: >
      A user tapped delete collection from collection menu
    bugs:
      - 969
    data_reviews:
      - https://github.com/mozilla-mobile/fenix/pull/3935
    notification_emails:
      - fenix-core@mozilla.com
    expires: "2020-03-01"
  saved:
    type: event
    description: >
      A user saved a list of tabs to a new collection
    extra_keys:
      tabs_open:
        description: "The number of tabs open in the current session"
      tabs_selected:
        description: "The number of tabs added to the collection"
    bugs:
      - 969
    data_reviews:
      - https://github.com/mozilla-mobile/fenix/pull/3935
    notification_emails:
      - fenix-core@mozilla.com
    expires: "2020-03-01"
  tabs_added:
    type: event
    description: >
      A user saved a list of tabs to an existing collection
    extra_keys:
      tabs_open:
        description: "The number of tabs open in the current session"
      tabs_selected:
        description: "The number of tabs added to the collection"
    bugs:
      - 969
    data_reviews:
      - https://github.com/mozilla-mobile/fenix/pull/3935
    notification_emails:
      - fenix-core@mozilla.com
    expires: "2020-03-01"
  tab_select_opened:
    type: event
    description: >
      A user opened the select tabs screen (the first step of the collection creation flow)
    bugs:
      - 969
    data_reviews:
      - https://github.com/mozilla-mobile/fenix/pull/3935
    notification_emails:
      - fenix-core@mozilla.com
    expires: "2020-03-01"
  add_tab_button:
    type: event
    description: >
      A user tapped the "add tab" button in the three dot menu of collections
    bugs:
      - 969
    data_reviews:
      - https://github.com/mozilla-mobile/fenix/pull/4358
    notification_emails:
      - fenix-core@mozilla.com
    expires: "2020-03-01"
  long_press:
    type: event
    description: >
      A user long pressed on a tab, triggering the collection creation screen
    bugs:
      - 969
    data_reviews:
      - https://github.com/mozilla-mobile/fenix/pull/4358
    notification_emails:
      - fenix-core@mozilla.com
    expires: "2020-03-01"
  save_button:
    type: event
    description: >
      A user pressed the "save to collection" button on either the home or browser screen, triggering the
      collection creation screen to open (tab_select_opened)
    bugs:
      - 969
    data_reviews:
      - https://github.com/mozilla-mobile/fenix/pull/4358
    notification_emails:
      - fenix-core@mozilla.com
    expires: "2020-03-01"
    extra_keys:
      from_screen:
        description: >
          A string representing the screen from which the user pressed the save button.
          Currently one of: `browserMenu`, `homeMenu` or `home`
  rename_button:
    type: event
    description: >
      A user pressed the "rename collection" button in the three dot menu
    bugs:
      - 969
    data_reviews:
      - https://github.com/mozilla-mobile/fenix/pull/4539
    notification_emails:
      - fenix-core@mozilla.com
    expires: "2020-03-01"

<<<<<<< HEAD
search_widget:
  new_tab_button:
    type: event
    description: >
      A user pressed anywhere from the Firefox logo until the start of the microphone icon, opening a
      new tab search screen.
    bugs:
      - 4457
    data_reviews:
      - https://github.com/mozilla-mobile/fenix/pull/4714
    notification_emails:
      - fenix-core@mozilla.com
    expires: "2020-03-01"
  voice_button:
    type: event
    description: >
      A user pressed the microphone icon, opening a new voice search screen.
    bugs:
      - 4457
    data_reviews:
      - https://github.com/mozilla-mobile/fenix/pull/4714
    notification_emails:
      - fenix-core@mozilla.com
    expires: "2020-03-01"
=======
experiments.metrics:
  active_experiment:
    type: string
    description: >
      Records the branch name of the active experiment, if the client is enrolled in the
      `fenix-test-2019-08-05` experiment. This is intended to validate that the service-experiments
      library properly matches clients to experiments and can take action based on a multi-branched
      experiment. This is done by recording the experiment branch name in this string metric which
      allows the experiment to be transparent and unobtrusive to the user.
    bugs:
      - 1543986
    data_reviews:
      - https://bugzilla.mozilla.org/show_bug.cgi?id=1543986#c4
    notification_emails:
      - mcooper@mozilla.com
    expires: 2019-11-01
>>>>>>> 1a4ef153
<|MERGE_RESOLUTION|>--- conflicted
+++ resolved
@@ -1115,7 +1115,6 @@
       - fenix-core@mozilla.com
     expires: "2020-03-01"
 
-<<<<<<< HEAD
 search_widget:
   new_tab_button:
     type: event
@@ -1140,7 +1139,7 @@
     notification_emails:
       - fenix-core@mozilla.com
     expires: "2020-03-01"
-=======
+
 experiments.metrics:
   active_experiment:
     type: string
@@ -1156,5 +1155,4 @@
       - https://bugzilla.mozilla.org/show_bug.cgi?id=1543986#c4
     notification_emails:
       - mcooper@mozilla.com
-    expires: 2019-11-01
->>>>>>> 1a4ef153
+    expires: 2019-11-01