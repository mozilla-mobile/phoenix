--- conflicted
+++ resolved
@@ -28,11 +28,6 @@
     const val androidx_core = "1.2.0-alpha01"
     const val androidx_transition = "1.1.0-rc01"
 
-<<<<<<< HEAD
-    const val appservices_gradle_plugin = "0.4.4"
-    const val mozilla_android_components = "0.54.0-SNAPSHOT"
-    const val mozilla_appservices = "0.27.0"
-=======
     const val mozilla_android_components = "0.54.0-SNAPSHOT"
     // Note that android-components also depends on application-services,
     // and in fact is our main source of appservices-related functionality.
@@ -40,7 +35,7 @@
     // that we depend on directly for tests, and it's important that it
     // be kept in sync with the version used by android-components above.
     const val mozilla_appservices = "0.28.1"
->>>>>>> 17f8e236
+
 
     const val autodispose = "1.1.0"
     const val adjust = "4.11.4"
