/* This Source Code Form is subject to the terms of the Mozilla Public
 * License, v. 2.0. If a copy of the MPL was not distributed with this
 * file, You can obtain one at http://mozilla.org/MPL/2.0/. */

private object Versions {
    const val kotlin = "1.3.11"
    const val android_gradle_plugin = "3.2.1"
    const val geckoNightly = "67.0.20190227104426"
    const val rxAndroid = "2.1.0"
    const val rxKotlin = "2.3.0"
    const val anko = "0.10.8"
    const val sentry = "1.7.10"
    const val leakcanary = "1.6.3"

    const val androidx_appcompat = "1.1.0-alpha02"
    const val androidx_constraint_layout = "2.0.0-alpha2"
    const val androidx_preference = "1.1.0-alpha03"
    const val androidx_legacy = "1.0.0"
    const val androidx_annotation = "1.0.1"
    const val androidx_lifecycle = "2.0.0"
    const val androidx_fragment = "1.1.0-alpha04"
    const val androidx_safeargs = "1.0.0-beta01"

<<<<<<< HEAD
    const val appservices_gradle_plugin = "0.3.1"

    const val mozilla_android_components = "0.43.0-SNAPSHOT"
=======
    const val mozilla_android_components = "0.45.0-SNAPSHOT"
>>>>>>> 59c51499

    const val test_tools = "1.0.2"
    const val espresso_core = "2.2.2"

    const val android_arch_navigation = "1.0.0-rc02"

    const val autodispose = "1.1.0"

    const val junit_jupiter = "5.3.2"
    const val mockito = "2.23.0"
    const val mockk = "1.9.kotlin12"
    const val glide = "4.9.0"
}

@Suppress("unused")
object Deps {
    const val tools_androidgradle = "com.android.tools.build:gradle:${Versions.android_gradle_plugin}"
    const val tools_kotlingradle = "org.jetbrains.kotlin:kotlin-gradle-plugin:${Versions.kotlin}"
    const val tools_appservicesgradle = "org.mozilla.appservices:gradle-plugin:${Versions.appservices_gradle_plugin}"
    const val kotlin_stdlib = "org.jetbrains.kotlin:kotlin-stdlib-jdk7:${Versions.kotlin}"

    const val allopen =  "org.jetbrains.kotlin:kotlin-allopen:${Versions.kotlin}"

    const val rxKotlin = "io.reactivex.rxjava2:rxkotlin:${Versions.rxKotlin}"
    const val rxAndroid = "io.reactivex.rxjava2:rxandroid:${Versions.rxAndroid}"

    const val anko_commons = "org.jetbrains.anko:anko-commons:${Versions.anko}"
    const val anko_sdk = "org.jetbrains.anko:anko-sdk25:${Versions.anko}"
    const val anko_appcompat = "org.jetbrains.anko:anko-appcompat-v7:${Versions.anko}"
    const val anko_constraintlayout = "org.jetbrains.anko:anko-constraint-layout:${Versions.anko}"

    const val geckoview_nightly_arm = "org.mozilla.geckoview:geckoview-nightly-armeabi-v7a:${Versions.geckoNightly}"
    const val geckoview_nightly_x86 = "org.mozilla.geckoview:geckoview-nightly-x86:${Versions.geckoNightly}"
    const val geckoview_nightly_aarch64 = "org.mozilla.geckoview:geckoview-nightly-arm64-v8a:${Versions.geckoNightly}"

    const val mozilla_concept_engine = "org.mozilla.components:concept-engine:${Versions.mozilla_android_components}"
    const val mozilla_concept_tabstray = "org.mozilla.components:concept-tabstray:${Versions.mozilla_android_components}"
    const val mozilla_concept_toolbar = "org.mozilla.components:concept-toolbar:${Versions.mozilla_android_components}"
    const val mozilla_concept_storage = "org.mozilla.components:concept-storage:${Versions.mozilla_android_components}"

    const val mozilla_browser_awesomebar = "org.mozilla.components:browser-awesomebar:${Versions.mozilla_android_components}"
    const val mozilla_browser_engine_gecko_nightly = "org.mozilla.components:browser-engine-gecko-nightly:${Versions.mozilla_android_components}"
    const val mozilla_browser_domains = "org.mozilla.components:browser-domains:${Versions.mozilla_android_components}"
    const val mozilla_browser_search = "org.mozilla.components:browser-search:${Versions.mozilla_android_components}"
    const val mozilla_browser_session = "org.mozilla.components:browser-session:${Versions.mozilla_android_components}"
    const val mozilla_browser_tabstray = "org.mozilla.components:browser-tabstray:${Versions.mozilla_android_components}"
    const val mozilla_browser_toolbar = "org.mozilla.components:browser-toolbar:${Versions.mozilla_android_components}"
    const val mozilla_browser_menu = "org.mozilla.components:browser-menu:${Versions.mozilla_android_components}"
    const val mozilla_browser_errorpages = "org.mozilla.components:browser-errorpages:${Versions.mozilla_android_components}"
    const val mozilla_browser_storage_sync = "org.mozilla.components:browser-storage-sync:${Versions.mozilla_android_components}"

    const val mozilla_feature_accounts = "org.mozilla.components:feature-accounts:${Versions.mozilla_android_components}"
    const val mozilla_feature_awesomebar = "org.mozilla.components:feature-awesomebar:${Versions.mozilla_android_components}"
    const val mozilla_feature_contextmenu = "org.mozilla.components:feature-contextmenu:${Versions.mozilla_android_components}"
    const val mozilla_feature_customtabs = "org.mozilla.components:feature-customtabs:${Versions.mozilla_android_components}"
    const val mozilla_feature_intent = "org.mozilla.components:feature-intent:${Versions.mozilla_android_components}"
    const val mozilla_feature_search = "org.mozilla.components:feature-search:${Versions.mozilla_android_components}"
    const val mozilla_feature_session = "org.mozilla.components:feature-session:${Versions.mozilla_android_components}"
    const val mozilla_feature_sync = "org.mozilla.components:feature-sync:${Versions.mozilla_android_components}"
    const val mozilla_feature_tabs = "org.mozilla.components:feature-tabs:${Versions.mozilla_android_components}"
    const val mozilla_feature_downloads = "org.mozilla.components:feature-downloads:${Versions.mozilla_android_components}"
    const val mozilla_feature_storage = "org.mozilla.components:feature-storage:${Versions.mozilla_android_components}"
    const val mozilla_feature_prompts = "org.mozilla.components:feature-prompts:${Versions.mozilla_android_components}"
    const val mozilla_feature_toolbar = "org.mozilla.components:feature-toolbar:${Versions.mozilla_android_components}"
    const val mozilla_feature_findinpage = "org.mozilla.components:feature-findinpage:${Versions.mozilla_android_components}"
    const val mozilla_feature_session_bundling = "org.mozilla.components:feature-session-bundling:${Versions.mozilla_android_components}"

    const val mozilla_service_firefox_accounts = "org.mozilla.components:service-firefox-accounts:${Versions.mozilla_android_components}"
    const val mozilla_service_fretboard = "org.mozilla.components:service-fretboard:${Versions.mozilla_android_components}"
    const val mozilla_service_glean = "org.mozilla.components:service-glean:${Versions.mozilla_android_components}"

    const val mozilla_ui_colors = "org.mozilla.components:ui-colors:${Versions.mozilla_android_components}"
    const val mozilla_ui_icons = "org.mozilla.components:ui-icons:${Versions.mozilla_android_components}"

    const val mozilla_lib_crash = "org.mozilla.components:lib-crash:${Versions.mozilla_android_components}"

    const val mozilla_support_base = "org.mozilla.components:support-base:${Versions.mozilla_android_components}"
    const val mozilla_support_ktx = "org.mozilla.components:support-ktx:${Versions.mozilla_android_components}"
    const val mozilla_support_rustlog = "org.mozilla.components:support-rustlog:${Versions.mozilla_android_components}"

    const val sentry = "io.sentry:sentry-android:${Versions.sentry}"
    const val leakcanary = "com.squareup.leakcanary:leakcanary-android:${Versions.leakcanary}"
    const val leakcanary_noop = "com.squareup.leakcanary:leakcanary-android-no-op:${Versions.leakcanary}"

    const val tools_test_runner = "com.android.support.test:runner:${Versions.test_tools}"
    const val tools_espresso_core = "com.android.support.test.espresso:espresso-core:${Versions.espresso_core}"

    const val androidx_annotation = "androidx.annotation:annotation:${Versions.androidx_annotation}"
    const val androidx_fragment = "androidx.fragment:fragment:${Versions.androidx_fragment}"
    const val androidx_appcompat = "androidx.appcompat:appcompat:${Versions.androidx_appcompat}"
    const val androidx_constraintlayout = "androidx.constraintlayout:constraintlayout:${Versions.androidx_constraint_layout}"
    const val androidx_legacy = "androidx.legacy:legacy-support-v4:${Versions.androidx_legacy}"
    const val androidx_lifecycle_runtime = "androidx.lifecycle:lifecycle-runtime:${Versions.androidx_lifecycle}"
    const val androidx_preference = "androidx.preference:preference-ktx:${Versions.androidx_preference}"
    const val androidx_safeargs = "android.arch.navigation:navigation-safe-args-gradle-plugin:${Versions.androidx_safeargs}"
    const val android_arch_navigation = "android.arch.navigation:navigation-fragment:${Versions.android_arch_navigation}"
    const val android_arch_navigation_ui = "android.arch.navigation:navigation-ui:${Versions.android_arch_navigation}"

    const val autodispose = "com.uber.autodispose:autodispose:${Versions.autodispose}"
    const val autodispose_android = "com.uber.autodispose:autodispose-android:${Versions.autodispose}"
    const val autodispose_android_aac = "com.uber.autodispose:autodispose-android-archcomponents:${Versions.autodispose}"
    const val autodispose_android_aac_test = "com.uber.autodispose:autodispose-android-archcomponents-test:${Versions.autodispose}"

    const val junit_jupiter_api = "org.junit.jupiter:junit-jupiter-api:${Versions.junit_jupiter}"
    const val junit_jupiter_params = "org.junit.jupiter:junit-jupiter-params:${Versions.junit_jupiter}"
    const val junit_jupiter_engine = "org.junit.jupiter:junit-jupiter-engine:${Versions.junit_jupiter}"

    const val mockito_core = "org.mockito:mockito-core:${Versions.mockito}"
    const val mockito_android = "org.mockito:mockito-android:${Versions.mockito}"
    const val mockk = "io.mockk:mockk:${Versions.mockk}"

    const val glide = "com.github.bumptech.glide:glide:${Versions.glide}"
    const val glideAnnotationProcessor = "com.github.bumptech.glide:compiler:${Versions.glide}"
}
<|MERGE_RESOLUTION|>--- conflicted
+++ resolved
@@ -21,13 +21,8 @@
     const val androidx_fragment = "1.1.0-alpha04"
     const val androidx_safeargs = "1.0.0-beta01"
 
-<<<<<<< HEAD
     const val appservices_gradle_plugin = "0.3.1"
-
-    const val mozilla_android_components = "0.43.0-SNAPSHOT"
-=======
     const val mozilla_android_components = "0.45.0-SNAPSHOT"
->>>>>>> 59c51499
 
     const val test_tools = "1.0.2"
     const val espresso_core = "2.2.2"
