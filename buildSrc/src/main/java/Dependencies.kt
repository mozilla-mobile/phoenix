--- conflicted
+++ resolved
@@ -35,11 +35,7 @@
     const val androidx_work = "2.0.1"
     const val google_material = "1.1.0-alpha07"
 
-<<<<<<< HEAD
     const val mozilla_android_components = "13.0.0-SNAPSHOT"
-=======
-    const val mozilla_android_components = "12.0.0"
->>>>>>> 215e66fb
     // Note that android-components also depends on application-services,
     // and in fact is our main source of appservices-related functionality.
     // The version number below tracks the application-services version
