--- conflicted
+++ resolved
@@ -6,11 +6,8 @@
 
 ## [Unreleased]
 ### Added
-<<<<<<< HEAD
 - #4488 - Adds ability to show snackbar when deleting bookmark/bookmark folder in edit bookmark fragment
-=======
 - #4704 - Adds ability to show a different alpha when no elements available to be deleted for a delete browsing data item
->>>>>>> c076cc85
 - #4137 - Adds pagination to the history view
 - #3695 - Made search suggestions for other tabs clickable
 - Custom tabs change the status bar color to match the toolbar color
