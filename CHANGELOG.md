# Changelog
All notable changes to this project will be documented in this file.

The format is based on [Keep a Changelog](https://keepachangelog.com/en/1.0.0/),
and this project adheres to [Semantic Versioning](https://semver.org/spec/v2.0.0.html).

## [Unreleased]
### Added
- #919 - Enabled bookmark synchronization
- #916 - Added the ability to save and delete bookmarks
- #356 - Added the ability to delete history
- #208 - Added normal browsing dark mode (advised to use attrs from now on for most referenced colors)
- #957 - Added telemetry for the context menu
- #1036 - Added telemetry for Find in Page
- #1049 - Added style for progress bar with gradient drawable
- #1165 - Added doorhanger to the toolbar
- #1002 - Added ability to restore tab after crash
- #1195 - Adds telemetry for quick action sheet
- #627 - Sets engine preferred color scheme based on light/dark theme
- #904 - Added tab counter in browser toolbar
- #1312 - Added the ability to edit bookmarks
- #1236 - Added the ability to create bookmark folders
- #1237 - Added the ability to delete bookmark folders
- #1238 - Added the ability to edit bookmark folders
- #1239 - Added the ability to move bookmark folders
- #1068 - Adds the ability to quickly copy the URL by long clicking the URLBar
- #1170: Allow user to add a new site exception to site permissions
- #1430 - Adds the Fenix Snackbar
- #1397 - Adds favicons to the history view
- #1375 - Added setting for turning off history suggestions
- #1139 - Resolved a 170ms delay on cold start
- #176 - Added a swipe to delete gesture on home screen
- #1539 - Added bookmarks multi-select related features
- #1603 - Remove deprecated success path for Firefox Accounts login
- #619 - Sets toolbar behavior based on accessibility and if session is loading
- #1571 - Added a snackbar for undoing bookmark deletion
- #1079 - Managing site permissions exceptions
- #1312 - Added clear textfield buttons for editing bookmarks
- #1312 - Added a missing edit action for bookmark selections
- #974 - Added telemetry for bookmarks
- #113 - Added QR code scanner
- #975 - Added telemetry for preference switches
- #1955 - Added a confirmation dialog for QR code and barcode searches
- #1874 - Added a "Turn on Sync" fragment for Firefox Accounts login and sign up
- #2308 - Update the deprecated BitmapDrawable constructor
<<<<<<< HEAD
- #1311 - Enable downloads in custom tabs.
=======
- #1874 - Added TOP info panel dialog for custom tabs.
>>>>>>> 583b954c

### Changed
- #1429 - Updated site permissions ui for MVP
- #1599 - Fixed a crash creating a bookmark for a custom tab
- #1414 - Fixed site permissions settings getting reset in Android 6.
### Removed<|MERGE_RESOLUTION|>--- conflicted
+++ resolved
@@ -43,11 +43,8 @@
 - #1955 - Added a confirmation dialog for QR code and barcode searches
 - #1874 - Added a "Turn on Sync" fragment for Firefox Accounts login and sign up
 - #2308 - Update the deprecated BitmapDrawable constructor
-<<<<<<< HEAD
 - #1311 - Enable downloads in custom tabs.
-=======
 - #1874 - Added TOP info panel dialog for custom tabs.
->>>>>>> 583b954c
 
 ### Changed
 - #1429 - Updated site permissions ui for MVP
