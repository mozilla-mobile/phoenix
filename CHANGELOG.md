--- conflicted
+++ resolved
@@ -45,11 +45,8 @@
 - #2308 - Update the deprecated BitmapDrawable constructor
 - #1311 - Enable downloads in custom tabs.
 - #1874 - Added TOP info panel dialog for custom tabs.
-<<<<<<< HEAD
 - #1411 - Added disabled style for disabled permissions items in site info panel.
-=======
 - #1735 - Adds API to see the release channel
->>>>>>> fd4fb6f9
 
 ### Changed
 - #1429 - Updated site permissions ui for MVP
