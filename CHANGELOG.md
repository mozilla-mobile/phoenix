--- conflicted
+++ resolved
@@ -59,11 +59,8 @@
 - #3865 - Added a new nightly icon and app name
 
 ### Changed
-<<<<<<< HEAD
 - #3424 - Make talkback ignore ImageButton in Collection Selection by removing contentDescription and setting importantForAccessibility=no
-=======
 - #3278 - Updates strings in preferences
->>>>>>> 3dc20543
 - #2673 - Fixed can't upload files using third party apps from the file manager.
 - #1429 - Updated site permissions ui for MVP
 - #1599 - Fixed a crash creating a bookmark for a custom tab
