# Changelog
All notable changes to this project will be documented in this file.

The format is based on [Keep a Changelog](https://keepachangelog.com/en/1.0.0/),
and this project adheres to [Semantic Versioning](https://semver.org/spec/v2.0.0.html).

## [Unreleased]
### Added
- #916 - Added the ability to save and delete bookmarks
- #356 - Added the ability to delete history
- #208 - Added normal browsing dark mode (advised to use attrs from now on for most referenced colors)
- #957 - Added telemetry for the context menu
- #1036 - Added telemetry for Find in Page
- #1049 - Added style for progress bar with gradient drawable
- #1165 - Added doorhanger to the toolbar
<<<<<<< HEAD
- #1002 - Added ability to restore tab after crash
=======
- #1195 - Adds telemetry for quick action sheet
- #627 - Sets engine preferred color scheme based on light/dark theme
- #904 - Added tab counter in browser toolbar
>>>>>>> 9f1ec5e2
### Changed
### Removed<|MERGE_RESOLUTION|>--- conflicted
+++ resolved
@@ -13,12 +13,9 @@
 - #1036 - Added telemetry for Find in Page
 - #1049 - Added style for progress bar with gradient drawable
 - #1165 - Added doorhanger to the toolbar
-<<<<<<< HEAD
 - #1002 - Added ability to restore tab after crash
-=======
 - #1195 - Adds telemetry for quick action sheet
 - #627 - Sets engine preferred color scheme based on light/dark theme
 - #904 - Added tab counter in browser toolbar
->>>>>>> 9f1ec5e2
 ### Changed
 ### Removed