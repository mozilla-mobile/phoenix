# This Source Code Form is subject to the terms of the Mozilla Public
# License, v. 2.0. If a copy of the MPL was not distributed with this
# file, You can obtain one at http://mozilla.org/MPL/2.0/.

"""
Decision task for nightly releases.
"""

from __future__ import print_function

import argparse
import datetime
import os
import re

import taskcluster

from lib.gradle import get_variants_for_build_type, get_geckoview_versions
from lib.tasks import (
    fetch_mozharness_task_id,
    schedule_task_graph,
    TaskBuilder,
)
from lib.chain_of_trust import (
    populate_chain_of_trust_task_graph,
    populate_chain_of_trust_required_but_unused_files
)
from lib.variant import Variant

REPO_URL = os.environ.get('MOBILE_HEAD_REPOSITORY')
COMMIT = os.environ.get('MOBILE_HEAD_REV')
PR_TITLE = os.environ.get('GITHUB_PULL_TITLE', '')
SHORT_HEAD_BRANCH = os.environ.get('SHORT_HEAD_BRANCH')

# If we see this text inside a pull request title then we will not execute any tasks for this PR.
SKIP_TASKS_TRIGGER = '[ci skip]'


BUILDER = TaskBuilder(
    task_id=os.environ.get('TASK_ID'),
    repo_url=REPO_URL,
    git_ref=os.environ.get('MOBILE_HEAD_BRANCH'),
    short_head_branch=SHORT_HEAD_BRANCH,
    commit=COMMIT,
    owner="fenix-eng-notifications@mozilla.com",
    source='{}/raw/{}/.taskcluster.yml'.format(REPO_URL, COMMIT),
    scheduler_id=os.environ.get('SCHEDULER_ID', 'taskcluster-github'),
    tasks_priority=os.environ.get('TASKS_PRIORITY'),
    date_string=os.environ.get('BUILD_DATE'),
    trust_level=os.environ.get('TRUST_LEVEL'),
)


def pr_or_push(is_push):
    if not is_push and SKIP_TASKS_TRIGGER in PR_TITLE:
        print("Pull request title contains", SKIP_TASKS_TRIGGER)
        print("Exit")
        return {}

    build_tasks = {}
    signing_tasks = {}
    other_tasks = {}

    for variant in get_variants_for_build_type('debug'):
        assemble_task_id = taskcluster.slugId()
        build_tasks[assemble_task_id] = BUILDER.craft_assemble_task(variant)
        build_tasks[taskcluster.slugId()] = BUILDER.craft_test_task(variant)

    for craft_function in (
        BUILDER.craft_detekt_task,
        BUILDER.craft_ktlint_task,
        BUILDER.craft_lint_task,
        BUILDER.craft_compare_locales_task,
    ):
        other_tasks[taskcluster.slugId()] = craft_function()

    if is_push and SHORT_HEAD_BRANCH == 'master':
        other_tasks[taskcluster.slugId()] = BUILDER.craft_dependencies_task()

    return (build_tasks, signing_tasks, other_tasks)


def raptor(is_staging):
    build_tasks = {}
    signing_tasks = {}
    other_tasks = {}

    geckoview_nightly_version = get_geckoview_versions()['nightly']
    mozharness_task_id = fetch_mozharness_task_id(geckoview_nightly_version)
    gecko_revision = taskcluster.Queue().task(mozharness_task_id)['payload']['env']['GECKO_HEAD_REV']

    for variant in [Variant.from_values(abi, False, 'raptor') for abi in ('aarch64', 'arm')]:
        assemble_task_id = taskcluster.slugId()
        build_tasks[assemble_task_id] = BUILDER.craft_assemble_task(variant)
        signing_task_id = taskcluster.slugId()
        signing_tasks[signing_task_id] = BUILDER.craft_raptor_signing_task(assemble_task_id, variant, is_staging)

        all_raptor_craft_functions = [
            BUILDER.craft_raptor_tp6m_cold_task(for_suite=i)
            for i in range(1, 15)
        ]
        for craft_function in all_raptor_craft_functions:
            args = (signing_task_id, mozharness_task_id, variant, gecko_revision)
            other_tasks[taskcluster.slugId()] = craft_function(*args)

    return (build_tasks, signing_tasks, other_tasks)


def release(track, is_staging, version_name):
<<<<<<< HEAD
    architectures = ['x86', 'x86_64', 'arm', 'aarch64']
=======
    variants = get_variants_for_build_type(track)
    architectures = [variant.abi for variant in variants]
>>>>>>> 69c48507
    apk_paths = ["public/target.{}.apk".format(arch) for arch in architectures]

    build_tasks = {}
    signing_tasks = {}
    push_tasks = {}

    build_task_id = taskcluster.slugId()
    build_tasks[build_task_id] = BUILDER.craft_assemble_release_task(architectures, track, is_staging, version_name)

    signing_task_id = taskcluster.slugId()
    signing_tasks[signing_task_id] = BUILDER.craft_release_signing_task(
        build_task_id,
        apk_paths=apk_paths,
        track=track,
        is_staging=is_staging,
    )

    push_task_id = taskcluster.slugId()
    push_tasks[push_task_id] = BUILDER.craft_push_task(
        signing_task_id,
        apks=apk_paths,
        track=track,
        is_staging=is_staging,
    )

    return (build_tasks, signing_tasks, push_tasks)


if __name__ == "__main__":
    parser = argparse.ArgumentParser(
        description='Creates and submit a graph of tasks on Taskcluster.'
    )

    subparsers = parser.add_subparsers(dest='command')

    subparsers.add_parser('pull-request')
    subparsers.add_parser('push')

    raptor_parser = subparsers.add_parser('raptor')
    raptor_parser.add_argument('--staging', action='store_true')

    nightly_parser = subparsers.add_parser('nightly')
    nightly_parser.add_argument('--staging', action='store_true')

    release_parser = subparsers.add_parser('beta')
    release_parser.add_argument('tag')

    result = parser.parse_args()
    command = result.command
    taskcluster_queue = taskcluster.Queue({'baseUrl': 'http://taskcluster/queue/v1'})

    if command == 'pull-request':
        ordered_groups_of_tasks = pr_or_push(False)
    elif command == 'push':
        ordered_groups_of_tasks = pr_or_push(True)
    elif command == 'raptor':
        ordered_groups_of_tasks = raptor(result.staging)
    elif command == 'nightly':
        formatted_date = datetime.datetime.now().strftime('%y%V')
        ordered_groups_of_tasks = release('nightly', result.staging, '1.0.{}'.format(formatted_date))
    elif command == 'beta':
        semver = re.compile(r'^\d+\.\d+\.\d+-beta\.\d+$')
        if not semver.match(result.tag):
            raise ValueError('Github tag must be in beta semver format, e.g.: "1.0.0-beta.0')
        ordered_groups_of_tasks = release('beta', False, result.tag)
    else:
        raise Exception('Unsupported command "{}"'.format(command))

    full_task_graph = schedule_task_graph(ordered_groups_of_tasks)

    populate_chain_of_trust_task_graph(full_task_graph)
    populate_chain_of_trust_required_but_unused_files()<|MERGE_RESOLUTION|>--- conflicted
+++ resolved
@@ -107,12 +107,8 @@
 
 
 def release(track, is_staging, version_name):
-<<<<<<< HEAD
-    architectures = ['x86', 'x86_64', 'arm', 'aarch64']
-=======
     variants = get_variants_for_build_type(track)
     architectures = [variant.abi for variant in variants]
->>>>>>> 69c48507
     apk_paths = ["public/target.{}.apk".format(arch) for arch in architectures]
 
     build_tasks = {}
